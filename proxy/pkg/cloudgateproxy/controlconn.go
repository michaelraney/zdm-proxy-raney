package cloudgateproxy

import (
	"context"
	"fmt"
	"github.com/datastax/go-cassandra-native-protocol/frame"
	"github.com/datastax/go-cassandra-native-protocol/message"
	"github.com/datastax/go-cassandra-native-protocol/primitive"
	"github.com/jpillora/backoff"
	"github.com/riptano/cloud-gate/proxy/pkg/config"
	log "github.com/sirupsen/logrus"
	"math"
	"net"
	"sort"
	"sync"
	"sync/atomic"
	"time"
)

type ControlConn struct {
	cqlConn               CqlConnection
	retryBackoffPolicy    *backoff.Backoff
	heartbeatPeriod       time.Duration
	context               context.Context
<<<<<<< HEAD
	connConfig            *ConnectionConfig
	endpointConfig		  EndpointConfig
=======
	endpoint              string
	port                  int
>>>>>>> 0efab9b4
	username              string
	password              string
	counterLock           *sync.RWMutex
	consecutiveFailures   int
	OpenConnectionTimeout time.Duration
	cqlConnLock           *sync.Mutex
	genericTypeCodec      *GenericTypeCodec
	topologyLock          *sync.RWMutex
	hosts                 []*Host
	assignedHosts         []*Host
	clusterName           string
	proxyIndex            int
	proxyInstancesCount   int
	currentAssignment     int64
	refreshHostsDebouncer chan bool
}

const ccProtocolVersion = primitive.ProtocolVersion3
const ccWriteTimeout = 5 * time.Second
const ccReadTimeout = 10 * time.Second

<<<<<<< HEAD
func NewControlConn(conn net.Conn, ctx context.Context, connConfig *ConnectionConfig, endpointConfig EndpointConfig, username string, password string, conf *config.Config) *ControlConn {
=======
func NewControlConn(conn net.Conn, ctx context.Context, endpoint string, port int, username string, password string, conf *config.Config) *ControlConn {
>>>>>>> 0efab9b4
	return &ControlConn{
		cqlConn: NewCqlConnection(conn, username, password, ccReadTimeout, ccWriteTimeout),
		retryBackoffPolicy: &backoff.Backoff{
			Factor: conf.HeartbeatRetryBackoffFactor,
			Jitter: true,
			Min:    time.Duration(conf.HeartbeatRetryIntervalMinMs) * time.Millisecond,
			Max:    time.Duration(conf.HeartbeatRetryIntervalMaxMs) * time.Millisecond,
		},
		heartbeatPeriod:       time.Duration(conf.HeartbeatIntervalMs) * time.Millisecond,
		context:               ctx,
<<<<<<< HEAD
		connConfig:            connConfig,
		endpointConfig: 	   endpointConfig,
=======
		endpoint:              endpoint,
		port:                  port,
>>>>>>> 0efab9b4
		username:              username,
		password:              password,
		counterLock:           &sync.RWMutex{},
		consecutiveFailures:   0,
		OpenConnectionTimeout: time.Duration(conf.ClusterConnectionTimeoutMs) * time.Millisecond,
		cqlConnLock:           &sync.Mutex{},
		genericTypeCodec:      NewDefaultGenericTypeCodec(ccProtocolVersion),
		topologyLock:          &sync.RWMutex{},
		hosts:                 nil,
		proxyIndex:            conf.ProxyIndex,
		proxyInstancesCount:   conf.ProxyInstanceCount,
		currentAssignment:     0,
		refreshHostsDebouncer: make(chan bool, 1),
	}
}

func (cc *ControlConn) Start(wg *sync.WaitGroup, ctx context.Context) error {
	conn := cc.getConn()
	log.Infof("Opening control connection to %v.", cc.endpoint)
	newConn, err := cc.Open(conn, ctx)
	if err != nil {
		cc.setConn(conn, nil)
		return fmt.Errorf("failed to initialize control connection: %w", err)
	} else {
		cc.setConn(conn, newConn)
	}

	wg.Add(1)
	go func() {
		defer wg.Done()
		defer log.Infof("Shutting down refresh topology debouncer of control connection %v.", cc.GetAddr())
		for ; cc.context.Err() == nil; {
			select {
			case <-cc.context.Done():
				return
			case <-cc.refreshHostsDebouncer:
			}

			conn := cc.getConn()
			if conn == nil {
				log.Debugf("Topology refresh scheduled but no connection available.")
				continue
			}

			_, err := cc.RefreshHosts(conn)
			if err != nil {
				log.Warnf("Error refreshing topology (triggered by event): %v", err)
			}
		}
	}()

	wg.Add(1)
	go func() {
		defer wg.Done()
		defer cc.Close()
<<<<<<< HEAD
		defer log.Infof("Shutting down control connection to %v,", cc.GetAddr())
		for cc.context.Err() == nil {
			if cc.cqlConn == nil || !cc.cqlConn.IsInitialized() {
				log.Infof("Opening control connection to %v.", cc.GetAddr())
				err := cc.Open()
=======
		defer log.Infof("Shutting down control connection to %v,", cc.endpoint)
		for cc.context.Err() == nil {
			conn = cc.getConn()
			if conn == nil || !conn.IsInitialized() {
				log.Infof("Reopening control connection to %v.", cc.endpoint)
				newConn, err = cc.Open(conn, nil)
>>>>>>> 0efab9b4
				if err != nil {
					cc.setConn(conn, nil)
					timeUntilRetry := cc.retryBackoffPolicy.Duration()
<<<<<<< HEAD
					log.Warnf("Failed to open control connection to %v, retrying in %v: %v", cc.GetAddr(), timeUntilRetry, err)
=======
					log.Warnf("Failed to open control connection to %v, retrying in %v: %v", cc.endpoint, timeUntilRetry, err)
>>>>>>> 0efab9b4
					cc.IncrementFailureCounter()
					sleepWithContext(timeUntilRetry, cc.context)
					continue
				} else {
<<<<<<< HEAD
					log.Infof("Control connection (%v) opened successfully", cc.GetAddr())
=======
					if !cc.setConn(conn, newConn) {
						log.Infof("Failed to set the new control connection, race condition?")
						timeUntilRetry := cc.retryBackoffPolicy.Duration()
						sleepWithContext(timeUntilRetry, cc.context)
						continue
					}
					log.Infof("Control connection (%v) opened successfully", cc.endpoint)
>>>>>>> 0efab9b4
					cc.ResetFailureCounter()
					cc.retryBackoffPolicy.Reset()
				}
			}

			err := conn.SendHeartbeat(cc.context)
			action := success
			if err != nil {
				action = failure
			}

			if cc.context.Err() != nil {
				continue
			}

			switch action {
			case fatalFailure:
<<<<<<< HEAD
				log.Errorf("Closing control connection to %v and will NOT attempt to re-open it due to a fatal failure: %v", cc.GetAddr(), err)
=======
				log.Errorf("Closing control connection to %v and will NOT attempt to re-open it due to a fatal failure: %v", cc.endpoint, err)
>>>>>>> 0efab9b4
				cc.Close()
				return
			case failure:
				log.Warnf("Heartbeat failed on %v. Closing and opening a new connection: %v.", conn, err)
				cc.IncrementFailureCounter()
				cc.Close()
			case success:
				logMsg := "Heartbeat successful on %v, waiting %v until next heartbeat."
				if cc.ReadFailureCounter() != 0 {
					log.Infof(logMsg, conn, cc.heartbeatPeriod)
					cc.ResetFailureCounter()
				} else {
					log.Debugf(logMsg, conn, cc.heartbeatPeriod)
				}
				sleepWithContext(cc.heartbeatPeriod, cc.context)
			}
		}
	}()
	return nil
}

type heartbeatResultAction int

const (
	failure      = heartbeatResultAction(2)
	success      = heartbeatResultAction(3)
	fatalFailure = heartbeatResultAction(4)
)

func (cc *ControlConn) IncrementFailureCounter() {
	cc.counterLock.Lock()
	defer cc.counterLock.Unlock()
	cc.consecutiveFailures++
	if cc.consecutiveFailures < 0 {
		cc.consecutiveFailures = math.MaxInt32
	}
}

func (cc *ControlConn) ResetFailureCounter() {
	cc.counterLock.Lock()
	defer cc.counterLock.Unlock()
	cc.consecutiveFailures = 0
}

func (cc *ControlConn) ReadFailureCounter() int {
	cc.counterLock.RLock()
	defer cc.counterLock.RUnlock()
	return cc.consecutiveFailures
}

<<<<<<< HEAD
func (cc *ControlConn) Open() error {
	if cc.cqlConn == nil {
		conn, _, err := openConnection(cc.connConfig, cc.endpointConfig, cc.context, false)
		if err != nil {
			return err
=======
func (cc *ControlConn) Open(conn CqlConnection, ctx context.Context) (CqlConnection, error) {
	if ctx == nil {
		ctx = cc.context
	}

	if conn == nil {
		dialer := net.Dialer{}
		openConnectionTimeoutCtx, _ := context.WithTimeout(ctx, cc.OpenConnectionTimeout)
		tcpConn, err := dialer.DialContext(openConnectionTimeoutCtx, "tcp", cc.endpoint)
		if err != nil {
			return nil, fmt.Errorf("failed to open connection to %v: %w", cc.endpoint, err)
>>>>>>> 0efab9b4
		}
		conn = NewCqlConnection(tcpConn, cc.username, cc.password, ccReadTimeout, ccWriteTimeout)
	}

	err := conn.InitializeContext(ccProtocolVersion, 0, ctx)
	if err == nil {
		_, err = cc.RefreshHosts(conn)
	}

	conn.SetEventHandler(func(f *frame.Frame) {
		switch f.Body.Message.(type) {
		case *message.TopologyChangeEvent:
			select {
			case cc.refreshHostsDebouncer <- true:
			default:
				log.Debugf("Discarding event %v because a topology refresh is already scheduled.", f.Body.Message)
			}
		default:
			return
		}
	})

	if err != nil {
		log.Infof("Error while opening control connection, triggering shutdown of connection: %v", err)
		err2 := conn.Close()
		if err2 != nil {
			log.Warnf("Failed to close cql connection: %v", err2)
		}

		return nil, fmt.Errorf("cql connection initialization failure: %w", err)
	}

	return conn, nil
}

func (cc *ControlConn) Close() {
	cc.cqlConnLock.Lock()
	conn := cc.cqlConn
	cc.cqlConn = nil
	cc.cqlConnLock.Unlock()

	if conn != nil {
		err := conn.Close()
		if err != nil {
			log.Warn("Failed to close connection, re-opening a new one anyway (possible leaked connection).")
		}
	}
}

func (cc *ControlConn) GetAddr() string {
<<<<<<< HEAD
	return cc.endpointConfig.getEndpoint()
=======
	return cc.endpoint
}

func (cc *ControlConn) RefreshHosts(conn CqlConnection) ([]*Host, error) {
	localQueryResult, err := conn.Query("SELECT * FROM system.local", cc.genericTypeCodec)
	if err != nil {
		return nil, fmt.Errorf("could not fetch information from system.local table: %w", err)
	}

	localHost, clusterName, err := ParseSystemLocalResult(localQueryResult, cc.port)
	if err != nil {
		return nil, err
	}

	peersQuery, err := conn.Query("SELECT * FROM system.peers", cc.genericTypeCodec)
	if err != nil {
		return nil, fmt.Errorf("could not fetch information from system.peers table: %w", err)
	}

	orderedHosts := ParseSystemPeersResult(peersQuery, cc.port, false)

	orderedHosts = append([]*Host{localHost}, orderedHosts...)
	sort.Slice(orderedHosts, func(i, j int) bool {
		if orderedHosts[i].Rack == orderedHosts[j].Rack {
			return orderedHosts[i].HostId.String() < orderedHosts[j].HostId.String()
		}

		return orderedHosts[i].Rack < orderedHosts[j].Rack
	})

	assignedHosts := computeAssignedHosts(cc.proxyIndex, cc.proxyInstancesCount, orderedHosts)

	cc.topologyLock.Lock()
	cc.clusterName = clusterName
	cc.hosts = orderedHosts
	cc.assignedHosts = assignedHosts
	cc.topologyLock.Unlock()

	return orderedHosts, nil
}

func (cc *ControlConn) GetHosts() ([]*Host, error) {
	cc.topologyLock.RLock()
	defer cc.topologyLock.RUnlock()

	if cc.hosts == nil {
		return nil, fmt.Errorf("could not get hosts because topology information has not been retrieved yet")
	}

	return cc.hosts, nil
}

func (cc *ControlConn) GetAssignedHosts() ([]*Host, error) {
	cc.topologyLock.RLock()
	defer cc.topologyLock.RUnlock()

	if cc.assignedHosts == nil {
		return nil, fmt.Errorf("could not get assigned hosts because topology information has not been retrieved yet")
	}

	return cc.assignedHosts, nil
}

func (cc *ControlConn) NextAssignedHost() (*Host, error) {
	cc.topologyLock.RLock()
	defer cc.topologyLock.RUnlock()

	if cc.assignedHosts == nil {
		return nil, fmt.Errorf("could not get assigned hosts because topology information has not been retrieved yet")
	}

	assignment := cc.incCurrentAssignmentCounter(len(cc.assignedHosts))

	return cc.assignedHosts[assignment], nil
}

func (cc *ControlConn) GetClusterName() string {
	cc.topologyLock.RLock()
	defer cc.topologyLock.RUnlock()

	return cc.clusterName
}

func (cc *ControlConn) setConn(oldConn CqlConnection, newConn CqlConnection) bool {
	cc.cqlConnLock.Lock()
	defer cc.cqlConnLock.Unlock()
	if cc.cqlConn == oldConn {
		cc.cqlConn = newConn
		return true
	}

	return false
}

func (cc *ControlConn) getConn() CqlConnection {
	cc.cqlConnLock.Lock()
	conn := cc.cqlConn
	defer cc.cqlConnLock.Unlock()
	return conn
}

// should be called with a read or write lock on topologyLock
func (cc *ControlConn) getCurrentAssignmentCounter(assignedHostsLength int) int64 {
	return atomic.LoadInt64(&cc.currentAssignment) % int64(assignedHostsLength)
}

// should be called with a read or write lock on topologyLock
func (cc *ControlConn) incCurrentAssignmentCounter(assignedHostsLength int) int64 {
	value := atomic.AddInt64(&cc.currentAssignment, 1) % int64(assignedHostsLength)
	if value == 0 {
		atomic.AddInt64(&cc.currentAssignment, int64(-assignedHostsLength))
	}
	return value
}

func computeAssignedHosts(index int, count int, orderedHosts []*Host) []*Host {
	i := 0
	assignedHosts := make([]*Host, 0)
	hostsCount := len(orderedHosts)
	for _, h := range orderedHosts {
		if i == (index % hostsCount) {
			assignedHosts = append(assignedHosts, h)
		}

		i = (i + 1) % count
	}

	return assignedHosts
>>>>>>> 0efab9b4
}<|MERGE_RESOLUTION|>--- conflicted
+++ resolved
@@ -18,43 +18,37 @@
 )
 
 type ControlConn struct {
-	cqlConn               CqlConnection
-	retryBackoffPolicy    *backoff.Backoff
-	heartbeatPeriod       time.Duration
-	context               context.Context
-<<<<<<< HEAD
-	connConfig            *ConnectionConfig
-	endpointConfig		  EndpointConfig
-=======
-	endpoint              string
-	port                  int
->>>>>>> 0efab9b4
-	username              string
-	password              string
-	counterLock           *sync.RWMutex
-	consecutiveFailures   int
-	OpenConnectionTimeout time.Duration
-	cqlConnLock           *sync.Mutex
-	genericTypeCodec      *GenericTypeCodec
-	topologyLock          *sync.RWMutex
-	hosts                 []*Host
-	assignedHosts         []*Host
-	clusterName           string
-	proxyIndex            int
-	proxyInstancesCount   int
-	currentAssignment     int64
-	refreshHostsDebouncer chan bool
+	cqlConn                  CqlConnection
+	retryBackoffPolicy       *backoff.Backoff
+	heartbeatPeriod          time.Duration
+	context                  context.Context
+	defaultPort              int
+	connConfig               *ConnectionConfig
+	contactPoints            []Endpoint
+	currentContactPoint      Endpoint
+	currentContactPointIndex int
+	username                 string
+	password                 string
+	counterLock              *sync.RWMutex
+	consecutiveFailures      int
+	OpenConnectionTimeout    time.Duration
+	cqlConnLock              *sync.Mutex
+	genericTypeCodec         *GenericTypeCodec
+	topologyLock             *sync.RWMutex
+	hosts                    []*Host
+	assignedHosts            []*Host
+	clusterName              string
+	proxyIndex               int
+	proxyInstancesCount      int
+	currentAssignment        int64
+	refreshHostsDebouncer    chan bool
 }
 
 const ccProtocolVersion = primitive.ProtocolVersion3
 const ccWriteTimeout = 5 * time.Second
 const ccReadTimeout = 10 * time.Second
 
-<<<<<<< HEAD
-func NewControlConn(conn net.Conn, ctx context.Context, connConfig *ConnectionConfig, endpointConfig EndpointConfig, username string, password string, conf *config.Config) *ControlConn {
-=======
-func NewControlConn(conn net.Conn, ctx context.Context, endpoint string, port int, username string, password string, conf *config.Config) *ControlConn {
->>>>>>> 0efab9b4
+func NewControlConn(conn net.Conn, ctx context.Context, defaultPort int, connConfig *ConnectionConfig, contactPoints []Endpoint, currentContactPointIndex int, username string, password string, conf *config.Config) *ControlConn {
 	return &ControlConn{
 		cqlConn: NewCqlConnection(conn, username, password, ccReadTimeout, ccWriteTimeout),
 		retryBackoffPolicy: &backoff.Backoff{
@@ -63,46 +57,44 @@
 			Min:    time.Duration(conf.HeartbeatRetryIntervalMinMs) * time.Millisecond,
 			Max:    time.Duration(conf.HeartbeatRetryIntervalMaxMs) * time.Millisecond,
 		},
-		heartbeatPeriod:       time.Duration(conf.HeartbeatIntervalMs) * time.Millisecond,
-		context:               ctx,
-<<<<<<< HEAD
-		connConfig:            connConfig,
-		endpointConfig: 	   endpointConfig,
-=======
-		endpoint:              endpoint,
-		port:                  port,
->>>>>>> 0efab9b4
-		username:              username,
-		password:              password,
-		counterLock:           &sync.RWMutex{},
-		consecutiveFailures:   0,
-		OpenConnectionTimeout: time.Duration(conf.ClusterConnectionTimeoutMs) * time.Millisecond,
-		cqlConnLock:           &sync.Mutex{},
-		genericTypeCodec:      NewDefaultGenericTypeCodec(ccProtocolVersion),
-		topologyLock:          &sync.RWMutex{},
-		hosts:                 nil,
-		proxyIndex:            conf.ProxyIndex,
-		proxyInstancesCount:   conf.ProxyInstanceCount,
-		currentAssignment:     0,
-		refreshHostsDebouncer: make(chan bool, 1),
+		heartbeatPeriod:          time.Duration(conf.HeartbeatIntervalMs) * time.Millisecond,
+		context:                  ctx,
+		defaultPort:              defaultPort,
+		connConfig:               connConfig,
+		contactPoints:            contactPoints,
+		currentContactPoint:      contactPoints[currentContactPointIndex],
+		currentContactPointIndex: currentContactPointIndex,
+		username:                 username,
+		password:                 password,
+		counterLock:              &sync.RWMutex{},
+		consecutiveFailures:      0,
+		OpenConnectionTimeout:    time.Duration(conf.ClusterConnectionTimeoutMs) * time.Millisecond,
+		cqlConnLock:              &sync.Mutex{},
+		genericTypeCodec:         NewDefaultGenericTypeCodec(ccProtocolVersion),
+		topologyLock:             &sync.RWMutex{},
+		hosts:                    nil,
+		proxyIndex:               conf.ProxyIndex,
+		proxyInstancesCount:      conf.ProxyInstanceCount,
+		currentAssignment:        0,
+		refreshHostsDebouncer:    make(chan bool, 1),
 	}
 }
 
 func (cc *ControlConn) Start(wg *sync.WaitGroup, ctx context.Context) error {
-	conn := cc.getConn()
-	log.Infof("Opening control connection to %v.", cc.endpoint)
-	newConn, err := cc.Open(conn, ctx)
+	conn, contactPoint := cc.getConnAndContactPoint()
+	log.Infof("Opening control connection to %v.", cc.connConfig.clusterType)
+	newConn, newContactPoint, err := cc.Open(conn, contactPoint, ctx)
 	if err != nil {
-		cc.setConn(conn, nil)
+		cc.setConn(conn, nil, nil)
 		return fmt.Errorf("failed to initialize control connection: %w", err)
 	} else {
-		cc.setConn(conn, newConn)
+		cc.setConn(conn, newConn, newContactPoint)
 	}
 
 	wg.Add(1)
 	go func() {
 		defer wg.Done()
-		defer log.Infof("Shutting down refresh topology debouncer of control connection %v.", cc.GetAddr())
+		defer log.Infof("Shutting down refresh topology debouncer of control connection %v.", cc.connConfig.clusterType)
 		for ; cc.context.Err() == nil; {
 			select {
 			case <-cc.context.Done():
@@ -110,7 +102,7 @@
 			case <-cc.refreshHostsDebouncer:
 			}
 
-			conn := cc.getConn()
+			conn, _ := cc.getConnAndContactPoint()
 			if conn == nil {
 				log.Debugf("Topology refresh scheduled but no connection available.")
 				continue
@@ -127,43 +119,27 @@
 	go func() {
 		defer wg.Done()
 		defer cc.Close()
-<<<<<<< HEAD
-		defer log.Infof("Shutting down control connection to %v,", cc.GetAddr())
+		defer log.Infof("Shutting down control connection to %v,", cc.connConfig.clusterType)
 		for cc.context.Err() == nil {
-			if cc.cqlConn == nil || !cc.cqlConn.IsInitialized() {
-				log.Infof("Opening control connection to %v.", cc.GetAddr())
-				err := cc.Open()
-=======
-		defer log.Infof("Shutting down control connection to %v,", cc.endpoint)
-		for cc.context.Err() == nil {
-			conn = cc.getConn()
+			conn, contactPoint := cc.getConnAndContactPoint()
 			if conn == nil || !conn.IsInitialized() {
-				log.Infof("Reopening control connection to %v.", cc.endpoint)
-				newConn, err = cc.Open(conn, nil)
->>>>>>> 0efab9b4
+				log.Infof("Reopening control connection to %v.", cc.connConfig.clusterType)
+				newConn, newContactPoint, err = cc.Open(conn, contactPoint, nil)
 				if err != nil {
-					cc.setConn(conn, nil)
+					cc.setConn(conn, nil, nil)
 					timeUntilRetry := cc.retryBackoffPolicy.Duration()
-<<<<<<< HEAD
-					log.Warnf("Failed to open control connection to %v, retrying in %v: %v", cc.GetAddr(), timeUntilRetry, err)
-=======
-					log.Warnf("Failed to open control connection to %v, retrying in %v: %v", cc.endpoint, timeUntilRetry, err)
->>>>>>> 0efab9b4
+					log.Warnf("Failed to open control connection to %v, retrying in %v: %v", cc.connConfig.clusterType, timeUntilRetry, err)
 					cc.IncrementFailureCounter()
 					sleepWithContext(timeUntilRetry, cc.context)
 					continue
 				} else {
-<<<<<<< HEAD
-					log.Infof("Control connection (%v) opened successfully", cc.GetAddr())
-=======
-					if !cc.setConn(conn, newConn) {
+					if !cc.setConn(conn, newConn, newContactPoint) {
 						log.Infof("Failed to set the new control connection, race condition?")
 						timeUntilRetry := cc.retryBackoffPolicy.Duration()
 						sleepWithContext(timeUntilRetry, cc.context)
 						continue
 					}
-					log.Infof("Control connection (%v) opened successfully", cc.endpoint)
->>>>>>> 0efab9b4
+					log.Infof("Control connection to %v opened successfully using endpoint %v.", cc.connConfig.clusterType, newContactPoint.GetEndpointIdentifier())
 					cc.ResetFailureCounter()
 					cc.retryBackoffPolicy.Reset()
 				}
@@ -181,11 +157,7 @@
 
 			switch action {
 			case fatalFailure:
-<<<<<<< HEAD
-				log.Errorf("Closing control connection to %v and will NOT attempt to re-open it due to a fatal failure: %v", cc.GetAddr(), err)
-=======
-				log.Errorf("Closing control connection to %v and will NOT attempt to re-open it due to a fatal failure: %v", cc.endpoint, err)
->>>>>>> 0efab9b4
+				log.Errorf("Closing control connection to %v and will NOT attempt to re-open it due to a fatal failure: %v", cc.connConfig.clusterType, err)
 				cc.Close()
 				return
 			case failure:
@@ -236,25 +208,16 @@
 	return cc.consecutiveFailures
 }
 
-<<<<<<< HEAD
-func (cc *ControlConn) Open() error {
-	if cc.cqlConn == nil {
-		conn, _, err := openConnection(cc.connConfig, cc.endpointConfig, cc.context, false)
-		if err != nil {
-			return err
-=======
-func (cc *ControlConn) Open(conn CqlConnection, ctx context.Context) (CqlConnection, error) {
+func (cc *ControlConn) Open(conn CqlConnection, contactPoint Endpoint, ctx context.Context) (CqlConnection, Endpoint, error) {
 	if ctx == nil {
 		ctx = cc.context
 	}
 
 	if conn == nil {
-		dialer := net.Dialer{}
-		openConnectionTimeoutCtx, _ := context.WithTimeout(ctx, cc.OpenConnectionTimeout)
-		tcpConn, err := dialer.DialContext(openConnectionTimeoutCtx, "tcp", cc.endpoint)
+		contactPoint = cc.moveToNextContactPoint()
+		tcpConn, _, err := openConnection(cc.connConfig, contactPoint, cc.context, false)
 		if err != nil {
-			return nil, fmt.Errorf("failed to open connection to %v: %w", cc.endpoint, err)
->>>>>>> 0efab9b4
+			return nil, nil, fmt.Errorf("failed to open connection to %v: %w", contactPoint.GetEndpointIdentifier(), err)
 		}
 		conn = NewCqlConnection(tcpConn, cc.username, cc.password, ccReadTimeout, ccWriteTimeout)
 	}
@@ -284,10 +247,10 @@
 			log.Warnf("Failed to close cql connection: %v", err2)
 		}
 
-		return nil, fmt.Errorf("cql connection initialization failure: %w", err)
-	}
-
-	return conn, nil
+		return nil, nil, fmt.Errorf("cql connection initialization failure: %w", err)
+	}
+
+	return conn, contactPoint, nil
 }
 
 func (cc *ControlConn) Close() {
@@ -304,20 +267,13 @@
 	}
 }
 
-func (cc *ControlConn) GetAddr() string {
-<<<<<<< HEAD
-	return cc.endpointConfig.getEndpoint()
-=======
-	return cc.endpoint
-}
-
 func (cc *ControlConn) RefreshHosts(conn CqlConnection) ([]*Host, error) {
 	localQueryResult, err := conn.Query("SELECT * FROM system.local", cc.genericTypeCodec)
 	if err != nil {
 		return nil, fmt.Errorf("could not fetch information from system.local table: %w", err)
 	}
 
-	localHost, clusterName, err := ParseSystemLocalResult(localQueryResult, cc.port)
+	localHost, clusterName, err := ParseSystemLocalResult(localQueryResult, cc.defaultPort)
 	if err != nil {
 		return nil, err
 	}
@@ -327,7 +283,7 @@
 		return nil, fmt.Errorf("could not fetch information from system.peers table: %w", err)
 	}
 
-	orderedHosts := ParseSystemPeersResult(peersQuery, cc.port, false)
+	orderedHosts := ParseSystemPeersResult(peersQuery, cc.defaultPort, false)
 
 	orderedHosts = append([]*Host{localHost}, orderedHosts...)
 	sort.Slice(orderedHosts, func(i, j int) bool {
@@ -391,22 +347,31 @@
 	return cc.clusterName
 }
 
-func (cc *ControlConn) setConn(oldConn CqlConnection, newConn CqlConnection) bool {
+func (cc *ControlConn) GetCurrentContactPoint() Endpoint {
+	cc.cqlConnLock.Lock()
+	contactPoint := cc.currentContactPoint
+	defer cc.cqlConnLock.Unlock()
+	return contactPoint
+}
+
+func (cc *ControlConn) setConn(oldConn CqlConnection, newConn CqlConnection, newContactPoint Endpoint) bool {
 	cc.cqlConnLock.Lock()
 	defer cc.cqlConnLock.Unlock()
 	if cc.cqlConn == oldConn {
 		cc.cqlConn = newConn
+		cc.currentContactPoint = newContactPoint
 		return true
 	}
 
 	return false
 }
 
-func (cc *ControlConn) getConn() CqlConnection {
+func (cc *ControlConn) getConnAndContactPoint() (CqlConnection, Endpoint) {
 	cc.cqlConnLock.Lock()
 	conn := cc.cqlConn
+	contactPoint := cc.currentContactPoint
 	defer cc.cqlConnLock.Unlock()
-	return conn
+	return conn, contactPoint
 }
 
 // should be called with a read or write lock on topologyLock
@@ -421,6 +386,13 @@
 		atomic.AddInt64(&cc.currentAssignment, int64(-assignedHostsLength))
 	}
 	return value
+}
+
+func (cc *ControlConn) moveToNextContactPoint() Endpoint {
+	cc.cqlConnLock.Lock()
+	defer cc.cqlConnLock.Unlock()
+	cc.currentContactPointIndex = (cc.currentContactPointIndex + 1) % len(cc.contactPoints)
+	return cc.contactPoints[cc.currentContactPointIndex]
 }
 
 func computeAssignedHosts(index int, count int, orderedHosts []*Host) []*Host {
@@ -436,5 +408,4 @@
 	}
 
 	return assignedHosts
->>>>>>> 0efab9b4
 }