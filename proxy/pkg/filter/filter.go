package filter

import (
	"encoding/binary"
	"encoding/json"
	"errors"
	"fmt"
	"io"
	"math/rand"
	"net"
	"strings"
	"sync"
	"time"

	"cloud-gate/migration/migration"
	"cloud-gate/proxy/pkg/auth"
	"cloud-gate/proxy/pkg/config"
	"cloud-gate/proxy/pkg/cqlparser"
	"cloud-gate/proxy/pkg/frame"
	"cloud-gate/proxy/pkg/metrics"
	"cloud-gate/proxy/pkg/query"
	"cloud-gate/updates"

	"github.com/jpillora/backoff"
	log "github.com/sirupsen/logrus"
)

const (
	// TODO: Make these configurable
	thresholdToRedirect = 5
	maxQueryRetries     = 5
	queryTimeout        = 2 * time.Second
	priorityUpdateSize  = 50

	cassHdrLen = 9
	cassMaxLen = 268435456 // 256 MB, per spec
)

type CQLProxy struct {
	Conf *config.Config

	sourceIP           string
	astraIP            string
	migrationServiceIP string
	migrationSession   net.Conn

	listeners []net.Listener

	queues         map[string]map[string]chan *query.Query
	queueLocks     map[string]map[string]*sync.Mutex
	tablePaused    map[string]map[string]bool
	queryResponses map[uint16]chan bool
	lock           *sync.Mutex // TODO: maybe change this to a RWMutex for better performance

	astraSessions map[string]net.Conn
	sessionLocks  map[string]*sync.Mutex

	outstandingQueries map[string]map[uint16]*frame.Frame
	outstandingUpdates map[string]chan bool
	outstandingUses    map[string]map[uint16]chan bool
	migrationStatus    *migration.Status
	migrationComplete  bool

	// Used to broadcast to all suspended forward threads once all queues are empty
	queuesCompleteCond  *sync.Cond
	queuesComplete      bool
	redirectActiveConns bool

	// Channels for dealing with updates from migration service
	MigrationStart chan *migration.Status
	MigrationDone  chan struct{}

	// Channel to signal when the Proxy should stop all forwarding and close all connections
	ShutdownChan chan struct{}
	shutdown     bool

	// Channel signalling that the proxy is now ready to process queries
	ReadyChan chan struct{}

	// Channel to signal to coordinator that there are no more open connections to the Client's Database
	// and that the coordinator can redirect Envoy to point directly to Astra without any negative side effects
	ReadyForRedirect chan struct{}

	// Holds prepared queries by StreamID and by PreparedID
	preparedQueries *cqlparser.PreparedQueries

	// Keeps track of the current keyspace that each CLIENT is in
	Keyspaces map[string]string
	// Keeps track of the current keyspace that the PROXY is in while connected to Astra
	astraKeyspace map[string]string

	// Metrics
	Metrics *metrics.Metrics

	preparedIDs         map[uint16]string
	mappedPreparedIDs   map[string]string
	outstandingPrepares map[uint16][]byte
	preparedQueryBytes  map[string][]byte
}

// Start starts up the proxy. The proxy creates a connection with the Astra Database,
// creates a communication channel with the migration service and then begins listening
// on $PROXY_QUERY_PORT for queries to the database.
func (p *CQLProxy) Start() error {
	p.reset()
	p.checkDatabaseConnections()

	p.migrationSession = establishConnection(p.migrationServiceIP)

	go p.statusLoop()

	err := p.listen(p.Conf.ProxyCommunicationPort, p.handleMigrationConnection)
	if err != nil {
		return err
	}

	<-p.ReadyChan
	err = p.listen(p.Conf.ProxyQueryPort, p.handleClientConnection)
	if err != nil {
		return err
	}

	log.Infof("Proxy connected and ready to accept queries on port %d", p.Conf.ProxyQueryPort)
	return nil
}

// TODO: Is there a better way to check that we can connect to both databases?
func (p *CQLProxy) checkDatabaseConnections() {
	// Wait until the source database is up and ready to accept TCP connections.
	source := establishConnection(p.sourceIP)
	source.Close()

	// Wait until the Astra database is up and ready to accept TCP connections.
	astra := establishConnection(p.astraIP)
	astra.Close()
}

// TODO: May just get rid of this entire function, as it can all be handled by p.handleUpdate() directly
// statusLoop listens for updates to the overall migration process and processes them accordingly
func (p *CQLProxy) statusLoop() {
	log.Debugf("Migration Complete: %t", p.migrationComplete)

	if !p.migrationComplete {
		log.Info("Proxy waiting for migration start signal.")
		for {
			select {
			case status := <-p.MigrationStart:
				p.loadMigrationInfo(status)

			case <-p.MigrationDone:
				log.Info("Migration Complete. Directing all new connections to Astra Database.")
				p.migrationComplete = true
				go p.redirectActiveConnectionsToAstra()
				p.checkRedirect()

			case <-p.ShutdownChan:
				p.Shutdown()
				return
			}
		}
	}
}

// loadMigrationInfo initializes all the maps needed for the proxy, using
// a migration.Status object to get all the keyspaces and tables
func (p *CQLProxy) loadMigrationInfo(status *migration.Status) {
	p.migrationStatus = status

	for keyspace, tables := range status.Tables {
		p.queues[keyspace] = make(map[string]chan *query.Query)
		p.queueLocks[keyspace] = make(map[string]*sync.Mutex)
		p.tablePaused[keyspace] = make(map[string]bool)
		for tableName := range tables {
			p.queues[keyspace][tableName] = make(chan *query.Query, p.Conf.MaxQueueSize)
			p.queueLocks[keyspace][tableName] = &sync.Mutex{}

			go p.consumeQueue(keyspace, tableName)
		}
	}

	p.ReadyChan <- struct{}{}
}

// listen creates a listener on the passed in port argument, and every connection
// that is received over that port is handled by the passed in handler function.
func (p *CQLProxy) listen(port int, handler func(net.Conn)) error {
	l, err := net.Listen("tcp", fmt.Sprintf(":%d", port))
	if err != nil {
		return err
	}

	p.lock.Lock()
	p.listeners = append(p.listeners, l)
	p.lock.Unlock()

	go func() {
		defer l.Close()
		for {
			conn, err := l.Accept()
			if err != nil {
				if p.shutdown {
					log.Debugf("Shutting down listener on port %d", port)
					return
				}
				log.Error(err)
				continue
			}
			go handler(conn)
		}
	}()

	return nil
}

// handleClientConnection takes a connection from the client and begins forwarding
// packets to/from the client's old DB, and mirroring writes to the Astra DB.
func (p *CQLProxy) handleClientConnection(client net.Conn) {
	// If our service has not completed yet
	if !p.queuesComplete {
		sourceSession := establishConnection(p.sourceIP)
		astraSession := establishConnection(p.astraIP)

		clientIP := client.RemoteAddr().String()

		p.lock.Lock()
		p.outstandingQueries[clientIP] = make(map[uint16]*frame.Frame)
		p.outstandingUses[clientIP] = make(map[uint16]chan bool)
		p.astraSessions[clientIP] = astraSession
		p.sessionLocks[clientIP] = &sync.Mutex{}
		p.lock.Unlock()

		go p.forward(client, sourceSession)
	} else {
		astraSession := establishConnection(p.astraIP)
		p.forwardDirect(client, astraSession)
	}
}

// Should only be called when migration is currently running
func (p *CQLProxy) forward(src, dst net.Conn) {
	authenticated := false
	sourceAddress := src.RemoteAddr().String()
	destAddress := dst.RemoteAddr().String()
	pointsToSource := sourceAddress == p.sourceIP || destAddress == p.sourceIP

	if destAddress == p.sourceIP {
		defer func() {
			src.Close()
			dst.Close()

			p.clientDisconnect(sourceAddress)
		}()

	}

	frameHeader := make([]byte, cassHdrLen)
	for {
		_, err := src.Read(frameHeader)
		if err != nil {
			if err != io.EOF {
				log.Debugf("%s disconnected", sourceAddress)
			} else {
				log.Error(err)
			}
			return
		}

		bodyLen := binary.BigEndian.Uint32(frameHeader[5:9])
		frameBody := make([]byte, bodyLen)

		if bodyLen != 0 {
			_, err := src.Read(frameBody)
			if err != nil {
				log.Error(err)
				continue
			}
		}

		data := append(frameHeader, frameBody...)

		if len(data) > cassMaxLen {
			log.Error("query larger than max allowed by Cassandra, ignoring.")
			continue
		}

		log.Debugf("(%s -> %s): %v", src.RemoteAddr(), dst.RemoteAddr(), data)

		f := frame.New(data)
		p.Metrics.IncrementFrames()

		if f.Flags&0x01 == 1 {
			log.Errorf("compression flag for stream %d set, unable to parse query beyond header", f.Stream)
			continue
		}

<<<<<<< HEAD
		// Frame from an unauthenticated client
		if f.Direction == 0 && !authenticated {
			switch f.Opcode {
			case 0x05:
				// OPTIONS
				err := auth.HandleOptions(src, dst, f.RawBytes)
				if err != nil {
					log.Errorf("client %s unable to negotiate options with %s",
						src.RemoteAddr(), dst.RemoteAddr())
					return
				}
			case 0x01:
				// STARTUP

				// Ensure that the user provided valid Astra credentials
				if len(p.Conf.AstraUsername) > 0 && len(p.Conf.AstraPassword) > 0 {
					authenticated, err = auth.CheckAuthentication(src, p.Conf.AstraUsername, p.Conf.AstraPassword, f.RawBytes)
					if err != nil {
						log.Error(err)
						return
					}
				} else {
					authenticated = true
				}

				// Start CQL session to source database
				err = auth.HandleStartup(src, dst, p.Conf.SourceUsername, p.Conf.SourcePassword, f.RawBytes, true)
				if err != nil {
					log.Error(err)
					return
=======
		// Frame from client
		if f.Direction == 0 {
			if !authenticated {
				// Handle client authentication
				authenticated, err = p.handleStartupFrame(f, src, dst)
				if err != nil {
					log.Error(err)
>>>>>>> b6c91f13
				}
				continue
			}

			if !p.redirectActiveConns || pointsToSource {
				p.lock.Lock()
				p.outstandingQueries[sourceAddress][f.Stream] = f
				if f.Opcode == 0x09 {
					p.outstandingPrepares[f.Stream] = f.RawBytes
				}
				p.lock.Unlock()
			}
		} else {
			p.lock.Lock()
			// Response frame from database
			if f.Opcode == 0x00 {
				// ERROR response
				delete(p.outstandingQueries[destAddress], f.Stream)
			}

			if _, ok := p.outstandingQueries[destAddress][f.Stream]; ok {
				if f.Opcode == 0x08 {
					// RESULT response
					resultKind := binary.BigEndian.Uint32(data[9:13])
					log.Debugf("resultKind = %d", resultKind)
					if resultKind == 0x0004 {
						// PREPARE RESULT
						if queryBytes, ok := p.outstandingPrepares[f.Stream]; ok {
							idLen := binary.BigEndian.Uint16(data[13:15])
							preparedID := string(data[15 : 15+idLen])
							p.preparedIDs[f.Stream] = preparedID
							p.preparedQueryBytes[preparedID] = queryBytes
							log.Debugf("Mapped stream %d to prepared ID %s", f.Stream, preparedID)
						}
					}
				}

				go p.mirrorToAstra(destAddress, f.Stream)
				log.Debugf("Received success response from source database for stream (%s, %d). Mirroring to "+
					"Astra database", sourceAddress, f.Stream)
			}
			p.lock.Unlock()
		}

		_, err = dst.Write(data)
		if err != nil {
			log.Error(err)
			continue
		}

		// handle redirect, if necessary
		if p.redirectActiveConns && pointsToSource {
			// Suspends forwarding until all queues have finished consuming their contents
			p.queuesCompleteCond.L.Lock()
			if !p.queuesComplete {
				log.Debugf("Sleeping connection %s -> %s", src.RemoteAddr(), dst.RemoteAddr())
				p.queuesCompleteCond.Wait()
			}
			p.queuesCompleteCond.L.Unlock()

			log.Debugf("Redirecting connection %s -> %s", src.RemoteAddr(), dst.RemoteAddr())
			if destAddress == p.sourceIP {
				clientIP := sourceAddress
				dst = p.astraSessions[clientIP]
				pointsToSource = false
			} else if sourceAddress == p.sourceIP {
				src.Close()
				// uses astraReplyHandler to write replies to client
				return
			}
		}
	}
}

func (p *CQLProxy) handleStartupFrame(f *frame.Frame, client, db net.Conn) (bool, error) {
	switch f.Opcode {
	case 0x05:
		// OPTIONS
		err := auth.HandleOptions(client, db, f.RawBytes)
		if err != nil {
			return false, fmt.Errorf("client %s unable to negotiate options with %s",
				client.RemoteAddr(), db.RemoteAddr())
		}
	case 0x01:
		// STARTUP

		// Ensure that the user provided valid Astra credentials
		err := auth.CheckAuthentication(client, p.Conf.AstraUsername, p.Conf.AstraPassword, f.RawBytes)
		if err != nil {
			return false, err
		}

		// Start CQL session to source database
		err = auth.HandleStartup(client, db, p.Conf.SourceUsername, p.Conf.SourcePassword, f.RawBytes, false)
		if err != nil {
			return false, err
		}

		// Start CQL session to Astra database
		astraSession := p.getAstraSession(client.RemoteAddr().String())
		err = auth.HandleStartup(client, astraSession, p.Conf.AstraUsername, p.Conf.AstraPassword, f.RawBytes, false)
		if err != nil {
			return false, err
		}

		// Start sending responses from source database back to client
		go p.forward(db, client)
		go p.astraReplyHandler(client)

		return true, nil
	}

	return false, fmt.Errorf("received non STARTUP or OPTIONS query from unauthenticated client %s",
		client.RemoteAddr())

}

func (p *CQLProxy) clientDisconnect(client string) {
	p.lock.Lock()
	delete(p.Keyspaces, client)
	p.lock.Unlock()

	p.Metrics.DecrementConnections()
	p.checkRedirect()
}

// forwardDirect directly forwards traffic from src to dst.
func (p *CQLProxy) forwardDirect(src, dst net.Conn) {
	log.Debugf("Directly forwarding all data between %s and %s",
		src.RemoteAddr(), dst.RemoteAddr())

	go func() {
		defer src.Close()
		defer dst.Close()
		io.Copy(src, dst)
	}()

	go func() {
		defer src.Close()
		defer dst.Close()
		io.Copy(dst, src)
	}()
}

func (p *CQLProxy) mirrorToAstra(clientIP string, streamID uint16) {
	f := p.getOutstandingQuery(clientIP, streamID)

	err := p.writeToAstra(f, clientIP)
	if err != nil {
		log.Error(err)
		return
	}
}

// writeToAstra takes a query frame and ensures it is properly relayed to the Astra DB
func (p *CQLProxy) writeToAstra(f *frame.Frame, client string) error {
	// Returns list of []string paths in form /opcode/action/table
	// opcode is "startup", "query", "batch", etc.
	// action is "select", "insert", "update", etc,
	// table is the table as written in the command
	paths, err := cqlparser.CassandraParseRequest(p.preparedQueryBytes, f.RawBytes)
	if err != nil {
		return err
	}

	if paths[0] == cqlparser.UnknownPreparedQueryPath {
		return fmt.Errorf("encountered unknown prepared query for stream %d, ignoring", f.Stream)
	}

	if len(paths) > 1 {
		return p.handleBatchQuery(f, paths, client)
	}

	// currently handles query and prepare statements that involve 'use, insert, update, delete, and truncate'
	fields := strings.Split(paths[0], "/")
	if len(fields) > 2 {
		switch fields[1] {
		case "prepare":
			q := query.New(nil, query.PREPARE, f, client, paths)
			return p.execute(q)
		case "query", "execute":
			if fields[1] == "execute" {
				err = p.updatePrepareID(f)
				if err != nil {
					return err
				}
			}

			queryType := query.Type(fields[2])
			switch queryType {
			case query.USE:
				return p.handleUseQuery(fields[3], f, client, paths)
			case query.INSERT, query.UPDATE, query.DELETE, query.TRUNCATE:
				return p.handleWriteQuery(fields[3], queryType, f, client, paths)
			case query.SELECT:
				p.Metrics.IncrementReads()
			}
		case "batch":
			return p.handleBatchQuery(f, paths, client)
		}
	} else {
		// path is '/opcode' case
		// FIXME: decide if there are any cases we need to handle here
		q := query.New(nil, query.MISC, f, client, paths)
		return p.execute(q)
	}

	return nil
}

func (p *CQLProxy) updatePrepareID(f *frame.Frame) error {
	data := f.RawBytes
	idLength := binary.BigEndian.Uint16(data[9:11])
	preparedID := data[11 : 11+idLength]

	// Ensures that the mapping of source preparedID to astraPreparedID has finished executing
	// TODO: do this in a better way
	for {
		_, ok := p.mappedPreparedIDs[string(preparedID)]
		if ok {
			break
		}
		time.Sleep(100 * time.Millisecond)
	}

	if newPreparedID, ok := p.mappedPreparedIDs[string(preparedID)]; ok {
		before := make([]byte, cassHdrLen)
		copy(before, data[:cassHdrLen])
		after := data[11+idLength:]

		newLen := make([]byte, 2)
		binary.BigEndian.PutUint16(newLen, uint16(len(newPreparedID)))

		newBytes := before
		newBytes = append(before, newLen...)
		newBytes = append(newBytes, []byte(newPreparedID)...)
		newBytes = append(newBytes, after...)

		f.RawBytes = newBytes
		binary.BigEndian.PutUint32(f.RawBytes[5:9], uint32(len(newBytes)-cassHdrLen))
		f.Length = uint32(len(newBytes) - cassHdrLen)

		return nil
	}

	return fmt.Errorf("no mapping for source prepared id %s to astra prepared id found", preparedID)
}

func (p *CQLProxy) astraReplyHandler(client net.Conn) {
	clientIP := client.RemoteAddr().String()
	session := p.getAstraSession(clientIP)

	frameHeader := make([]byte, cassHdrLen)
	for {
		_, err := session.Read(frameHeader)
		if err != nil {
			log.Error(err)
			return
		}

		bodyLen := binary.BigEndian.Uint32(frameHeader[5:9])
		frameBody := make([]byte, bodyLen)
		if bodyLen != 0 {
			_, err = session.Read(frameBody)
			if err != nil {
				log.Error(err)
				continue
			}
		}

		data := append(frameHeader, frameBody...)

		resp := frame.New(data)

		p.lock.Lock()
		success := resp.Opcode != 0x00
		if _, ok := p.outstandingQueries[clientIP][resp.Stream]; ok {
			if resp, ok := p.queryResponses[resp.Stream]; ok {
				resp <- success
			}

			if success {
				// if this is an opcode == RESULT message of type 'prepared', associate the prepared
				// statement id with the full query string that was included in the
				// associated PREPARE request.  The stream-id in this reply allows us to
				// find the associated prepare query string.
				if resp.Opcode == 0x08 {
					resultKind := binary.BigEndian.Uint32(data[9:13])
					if resultKind == 0x0004 {
						if sourcePreparedID, ok := p.preparedIDs[resp.Stream]; ok {
							idLen := binary.BigEndian.Uint16(data[13:15])
							astraPreparedID := string(data[15 : 15+idLen])

							p.mappedPreparedIDs[sourcePreparedID] = astraPreparedID
							log.Debugf("Mapped source PreparedID %s to Astra PreparedID %s", sourcePreparedID,
								astraPreparedID)
						}
					}
				}

				log.Debugf("Received success response from Astra from query (%s, %d)", clientIP, resp.Stream)
				delete(p.outstandingQueries[clientIP], resp.Stream)
			} else {
				log.Debugf("Received error response from Astra from query (%s, %d)", clientIP, resp.Stream)
				p.checkError(resp.RawBytes)
			}
		} else if useRespChan, ok := p.outstandingUses[clientIP][resp.Stream]; ok {
			useRespChan <- success
		}
		p.lock.Unlock()

		if p.queuesComplete {
			_, err = client.Write(data)
			if err != nil {
				log.Error(err)
				continue
			}
		}
	}
}

func (p *CQLProxy) checkError(body []byte) {
	errCode := binary.BigEndian.Uint16(body[0:2])
	switch errCode {
	case 0x0000:
		// Server Error
		p.Metrics.IncrementServerErrors()
	case 0x1100:
		// Write Timeout
		p.Metrics.IncrementWriteFails()
	case 0x1200:
		// Read Timeout
		p.Metrics.IncrementReadFails()
	}

}

func (p *CQLProxy) handleUseQuery(keyspace string, f *frame.Frame, client string, parsedPaths []string) error {
	// Cassandra assumes case-insensitive unless keyspace is encased in quotation marks
	if strings.HasPrefix(keyspace, "\"") && strings.HasSuffix(keyspace, "\"") {
		keyspace = keyspace[1 : len(keyspace)-1]
	} else {
		keyspace = strings.ToLower(keyspace)
	}

	if _, ok := p.migrationStatus.Tables[keyspace]; !ok {
		return fmt.Errorf("keyspace %s does not exist", keyspace)
	}

	p.setKeyspace(client, keyspace)

	q := query.New(nil, query.USE, f, client, parsedPaths)

	return p.execute(q)
}

// HandleWriteQuery can handle QUERY and EXECUTE opcodes of type INSERT, UPDATE, DELETE, TRUNCATE
func (p *CQLProxy) handleWriteQuery(fromClause string, queryType query.Type, f *frame.Frame, client string, parsedPaths []string) error {
	keyspace, tableName := extractTableInfo(fromClause)

	// Is the keyspace already in the table clause of the query, or do we need to add it
	if keyspace == "" {
		keyspace = p.Keyspaces[client]
		if keyspace == "" {
			return errors.New("invalid keyspace")
		}
	}

	table, ok := p.migrationStatus.Tables[keyspace][tableName]
	if !ok {
		return fmt.Errorf("table %s.%s does not exist", keyspace, tableName)
	}

	q := query.New(table, queryType, f, client, parsedPaths).UsingTimestamp()

	// If we have a write query that depends on all values already being present in the database,
	// if migration of this table is currently in progress (or about to begin), then pause consumption
	// of queries for this table.
	if queryType == query.UPDATE || queryType == query.TRUNCATE {
		p.checkStop(keyspace, tableName)
	}

	p.queueQuery(q)

	return nil
}

func (p *CQLProxy) handleBatchQuery(f *frame.Frame, paths []string, client string) error {
	batchWG := sync.WaitGroup{}
	queries := []*query.Query{}

	// Set to hold which tables we've already included queries for
	includedTables := make(map[string]bool)

	for i, path := range paths {
		fields := strings.Split(path, "/")
		keyspace, tableName := extractTableInfo(fields[3])
		if keyspace == "" {
			keyspace = p.Keyspaces[client]
			if keyspace == "" {
				return fmt.Errorf("invalid keyspace for batch query (%s, %d)", client, f.Stream)
			}
		}

		table, ok := p.migrationStatus.Tables[keyspace][tableName]
		if !ok {
			return fmt.Errorf("table %s.%s does not exist", keyspace, tableName)
		}

		explicitTable := fmt.Sprintf("%s.%s", keyspace, tableName)

		// Only create max one dummy query per table
		if _, ok := includedTables[explicitTable]; ok {
			continue
		}

		// Only put data in the first batch statement. The other batch statements act like dummy
		// statements so that each tables query are consumed only up until the point that the batch
		// statement was ran. This ensures that the state of the Astra database is consistent with the
		// state of the client database when the batch statement was queried.
		var q *query.Query
		if i == 0 {
			q = query.New(table, query.BATCH, f, client, paths).WithWaitGroup(&batchWG).UsingTimestamp()
		} else {
			q = query.New(table, query.BATCH, &frame.Frame{}, client, paths).WithWaitGroup(&batchWG)
		}
		batchWG.Add(1)

		// BATCH statements only contain INSERT, DELETE, and UPDATE. This stops any tables corresponding
		// to DELETE or UPDATE queries, as we need to ensure that they are fully migrated before we can
		// run those types of queries on them
		if query.Type(fields[2]) == query.UPDATE {
			p.checkStop(keyspace, tableName)
		}

		queries = append(queries, q)
		includedTables[explicitTable] = true
	}

	for _, q := range queries {
		p.queueQuery(q)
	}

	return nil
}

func (p *CQLProxy) queueQuery(query *query.Query) {
	queue := p.queues[query.Table.Keyspace][query.Table.Name]
	queue <- query

	queriesRemaining := len(queue)
	if queriesRemaining > 0 && queriesRemaining%priorityUpdateSize == 0 {
		err := p.updatePriority(query.Table, queriesRemaining)
		if err != nil {
			log.Errorf("Unable to send priority update (%s.%s : %d)",
				query.Table.Keyspace, query.Table.Name, queriesRemaining)
		}
	}
}

// consumeQueue executes all queries for a particular table, in the order that they are received.
func (p *CQLProxy) consumeQueue(keyspace string, table string) {
	log.Debugf("Beginning consumption of queries for %s.%s", keyspace, table)
	queue := p.queues[keyspace][table]

	for {
		select {
		case q := <-queue:
			p.queueLocks[keyspace][table].Lock()

			// Pauses all tables in a BATCH statement until it executes
			if q.Type == query.BATCH {
				q.WG.Done()
				q.WG.Wait()
			}

			err := p.executeWrite(q)
			if err != nil {
				// If for some reason, on the off chance that Astra cannot handle this query (but the client
				// database was able to), we must maintain consistency, so we need the migration service to
				// restart the migration of this table from the start, since the query is already reflected
				// in the client's database.
				log.Error(err)

				// Save queue length before we send the update, as once we send the update we have no
				// guarantees if the queries in the queue came before or after they restarted the migration,
				// and we don't want to delete any of them that occurred after the restart.
				queueLen := len(queue)

				err = p.sendTableRestart(q.Table)
				if err != nil {
					// If this happens, there is a much bigger issue with the current state of the entire
					// proxy service.
					// TODO: maybe just send hard restart to Migration Service & restart proxy
					log.Error(err)
				}

				// We can clear the queue (up to the point when we told the migration service to restart)
				// as we know that any queries that are currently in the queue were already executed on
				// the client's database and thus will already be reflected in the new migration of the table.
				for i := 0; i < queueLen; i++ {
					_ = <-queue
				}

			}

			p.queueLocks[keyspace][table].Unlock()
		}

	}
}

// executeWrite will keep retrying a query up to maxQueryRetries number of times
// if it's unsuccessful
func (p *CQLProxy) executeWrite(q *query.Query, retries ...int) error {
	retry := 0
	if retries != nil {
		retry = retries[0]
	}

	if retry > maxQueryRetries {
		return fmt.Errorf("query on stream %d unsuccessful", q.Stream)
	}

	err := p.executeAndCheckReply(q)
	if err != nil {
		log.Errorf("%s. Retrying query %d", err.Error(), q.Stream)
		return p.executeWrite(q, retry+1)
	}

	p.Metrics.IncrementWrites()
	return nil
}

// executeAndCheckReply will send a query to the Astra DB, and listen for a response.
// Returns an error if the duration of queryTimeout passes without a response,
// or if the Astra DB responds saying that there was an error with the query.
func (p *CQLProxy) executeAndCheckReply(q *query.Query) error {
	resp := p.createResponseChan(q)
	defer p.deleteResponseChan(q)

	err := p.execute(q)
	if err != nil {
		return err
	}

	ticker := time.NewTicker(queryTimeout)
	for {
		select {
		case <-ticker.C:
			return fmt.Errorf("timeout for query %d", q.Stream)
		case success := <-resp:
			if success {
				log.Debugf("received successful response for query %d", q.Stream)
				return nil
			}
			return fmt.Errorf("received unsuccessful response for query %d", q.Stream)
		}
	}
}

func (p *CQLProxy) createResponseChan(q *query.Query) chan bool {
	p.lock.Lock()
	defer p.lock.Unlock()

	p.queryResponses[q.Stream] = make(chan bool, 1)
	return p.queryResponses[q.Stream]
}

func (p *CQLProxy) deleteResponseChan(q *query.Query) {
	p.lock.Lock()
	defer p.lock.Unlock()

	close(p.queryResponses[q.Stream])
	delete(p.queryResponses, q.Stream)
}

func (p *CQLProxy) execute(q *query.Query) error {
	session := p.getAstraSession(q.Source)
	p.sessionLocks[q.Source].Lock()
	defer p.sessionLocks[q.Source].Unlock()

	// switch to the keyspace that the query should be ran in
	if q.Type != query.MISC && q.Type != query.USE {
		if p.astraKeyspace[q.Source] != q.Table.Keyspace {
			if err := p.switchToQueryKeyspace(session, q); err != nil {
				return err
			}
		}
	}

	log.Debugf("Executing %v on Astra.", *q)

	var err error
	for i := 1; i <= 5; i++ {
		_, err := session.Write(q.Query)
		if err == nil {
			break
		}

		time.Sleep(100 * time.Millisecond)
	}

	return err
}

func (p *CQLProxy) switchToQueryKeyspace(session net.Conn, q *query.Query, attempts ...int) error {
	attempt := 1
	if attempts != nil {
		attempt = attempts[0]
	}

	if attempt > maxQueryRetries {
		return fmt.Errorf("failed to switch to keyspace %s for query %d on session %s", q.Table.Keyspace, q.Stream, q.Source)
	}

	queryString := fmt.Sprintf("USE %s;", q.Table.Keyspace)

	// generate a random, unused StreamID for this USE query
	streamID := uint16(rand.Int())
	for _, ok := p.outstandingQueries[q.Source][streamID]; ok; _, ok = p.outstandingQueries[q.Source][streamID] {
		streamID = uint16(rand.Int())
	}

	// length of frame is header length + [long string] + 2 bytes for consistency + 1 byte for flags
	totalLen := cassHdrLen + 4
	useFrame := make([]byte, totalLen)

	useFrame[0] = q.Query[0]
	useFrame[1] = 0x00 // no flags
<<<<<<< HEAD

	streamID := uint16(rand.Int())
	for _, ok := p.outstandingQueries[q.Source][streamID]; ok; _, ok = p.outstandingQueries[q.Source][streamID] {
		streamID = uint16(rand.Int())
	}
=======
>>>>>>> b6c91f13
	binary.BigEndian.PutUint16(useFrame[2:4], streamID)
	useFrame[4] = 0x07
<<<<<<< HEAD
	binary.BigEndian.PutUint32(useFrame[5:9], 4+uint32(len(query)+2+1))
	binary.BigEndian.PutUint32(useFrame[9:13], uint32(len(query)))
	body := append([]byte(query), 0x00, 0x01, 0x00)
	useFrame = append(useFrame, body...)
=======
	binary.BigEndian.PutUint32(useFrame[5:9], 4+uint32(len(queryString)+2+1))
	binary.BigEndian.PutUint32(useFrame[9:13], uint32(len(queryString)))
>>>>>>> b6c91f13

	body := append([]byte(queryString), 0x00, 0x01, 0x00)
	useFrame = append(useFrame, body...)

	useRespChan := make(chan bool, 1)
	p.lock.Lock()
	p.outstandingUses[q.Source][streamID] = useRespChan
	p.lock.Unlock()

	_, err := session.Write(useFrame)
	if err != nil {
		return p.switchToQueryKeyspace(session, q, attempt+1)
	}

	if success := <-useRespChan; success {
		p.lock.Lock()
		defer p.lock.Unlock()

		close(useRespChan)
		delete(p.outstandingUses[q.Source], streamID)
		p.astraKeyspace[q.Source] = q.Table.Keyspace
		log.Debugf("Successfully switched to keyspace %s for query (%s, %d)", q.Table.Keyspace, q.Source, streamID)
		return nil
	} else {
<<<<<<< HEAD
		log.Debugf("Unable to switch to keyspace %s on stream %d for client %s. RETRYING", q.Table.Keyspace, streamID, q.Source)
=======
		log.Debugf("Unable to switch to keyspace %s for query (%s, %d). Retrying...", q.Table.Keyspace, q.Source, streamID)
>>>>>>> b6c91f13
		return p.switchToQueryKeyspace(session, q, attempt+1)
	}
}

func (p *CQLProxy) handleMigrationConnection(conn net.Conn) {
	updates.CommunicationHandler(conn, p.migrationSession, p.handleUpdate)
}

func (p *CQLProxy) handleUpdate(update *updates.Update) error {
	switch update.Type {
	case updates.Start:
		var status migration.Status
		err := json.Unmarshal(update.Data, &status)
		if err != nil {
			return errors.New("unable to unmarshal json")
		}
		status.Lock = &sync.Mutex{}

		// TODO: Should probably restart the entire service if it's already running
		//p.restartIfRunning()
		p.MigrationStart <- &status
	case updates.TableUpdate:
		var tableUpdate migration.Table
		err := json.Unmarshal(update.Data, &tableUpdate)
		if err != nil {
			return errors.New("unable to unmarshal json")
		}

		if table, ok := p.migrationStatus.Tables[tableUpdate.Keyspace][tableUpdate.Name]; ok {
			table.Update(&tableUpdate)
			p.CheckStart(tableUpdate.Keyspace, tableUpdate.Name)
		} else {
			return fmt.Errorf("table %s.%s does not exist", tableUpdate.Keyspace, tableUpdate.Name)
		}

	case updates.Complete:
		p.MigrationDone <- struct{}{}
	case updates.Shutdown:
		p.ShutdownChan <- struct{}{}
	case updates.Success, updates.Failure:
		p.lock.Lock()
		if respChan, ok := p.outstandingUpdates[update.ID]; ok {
			respChan <- update.Type == updates.Success
		}
		p.lock.Unlock()
	}

	return nil
}

func (p *CQLProxy) sendTableRestart(table *migration.Table) error {
	marshaledTable, err := json.Marshal(table)
	if err != nil {
		return err
	}

	update := updates.New(updates.TableRestart, marshaledTable)
	return updates.Send(update, p.migrationSession)
}

// updatePriority will send a tableUpdate to the migration service with an
// updated priority value for the table. We do this as if there is a table
// with a very large queue, we want that to be migrated ASAP, so we communicate
// the priority of a table's migration
func (p *CQLProxy) updatePriority(table *migration.Table, newPriority int) error {
	table.SetPriority(newPriority)

	marshaledTable, err := json.Marshal(table)
	if err != nil {
		return err
	}

	update := updates.New(updates.TableUpdate, marshaledTable)
	return updates.Send(update, p.migrationSession)
}

func (p *CQLProxy) setKeyspace(clientIP string, keyspace string) {
	p.lock.Lock()
	defer p.lock.Unlock()

	p.Keyspaces[clientIP] = keyspace
	p.astraKeyspace[clientIP] = keyspace
}

func (p *CQLProxy) getOutstandingQuery(clientIP string, streamID uint16) *frame.Frame {
	p.lock.Lock()
	defer p.lock.Unlock()

	return p.outstandingQueries[clientIP][streamID]
}

func (p *CQLProxy) getAstraSession(client string) net.Conn {
	p.lock.Lock()
	defer p.lock.Unlock()

	return p.astraSessions[client]
}

func (p *CQLProxy) CheckStart(keyspace string, tableName string) {
	p.lock.Lock()
	defer p.lock.Unlock()

	status := p.tableStatus(keyspace, tableName)
	if p.tablePaused[keyspace][tableName] && status == migration.LoadingDataComplete {
		p.startTable(keyspace, tableName)
	}
}

func (p *CQLProxy) checkStop(keyspace string, tableName string) {
	p.lock.Lock()
	defer p.lock.Unlock()

	status := p.tableStatus(keyspace, tableName)
	if !p.tablePaused[keyspace][tableName] && status >= migration.WaitingToUnload && status < migration.LoadingDataComplete {
		p.stopTable(keyspace, tableName)
	}
}

func (p *CQLProxy) getTable(keyspace string, tableName string) *migration.Table {
	p.migrationStatus.Lock.Lock()
	defer p.migrationStatus.Lock.Unlock()

	return p.migrationStatus.Tables[keyspace][tableName]
}

func (p *CQLProxy) tableStatus(keyspace string, tableName string) migration.Step {
	table := p.getTable(keyspace, tableName)
	table.Lock.Lock()
	defer table.Lock.Unlock()

	return table.Step
}

// stopTable grabs the queueLock for a table so that the corresponding consumeQueue
// function for the table cannot continue processing queries.
// Assumes caller has p.lock acquired.
func (p *CQLProxy) stopTable(keyspace string, tableName string) {
	log.Debugf("Stopping query consumption on %s.%s", keyspace, tableName)

	p.tablePaused[keyspace][tableName] = true
	p.queueLocks[keyspace][tableName].Lock()
}

// startTable releases the queueLock for a table so that the consumeQueue function
// can resume processing queries for the table.
// Assumes caller has p.lock acquired.
func (p *CQLProxy) startTable(keyspace string, tableName string) {
	log.Debugf("Starting query consumption on %s.%s", keyspace, tableName)

	p.tablePaused[keyspace][tableName] = false
	p.queueLocks[keyspace][tableName].Unlock()
}

// checkRedirect communicates over the ReadyForRedirect channel when migration is complete
// and there are no direct connections to the client's source DB any longer
// (envoy can point directly to the Astra DB now, skipping over proxy)
func (p *CQLProxy) checkRedirect() {
	if p.migrationComplete && p.Metrics.SourceConnections() == 0 {
		log.Debug("No more connections to client database; ready for redirect.")
		p.ReadyForRedirect <- struct{}{}
	}
}

// Shutdown shuts down the proxy service
func (p *CQLProxy) Shutdown() {
	log.Info("Proxy shutting down...")
	p.shutdown = true
	for _, listener := range p.listeners {
		listener.Close()
	}

	// TODO: Stop all goroutines
}

func (p *CQLProxy) reset() {
	p.queues = make(map[string]map[string]chan *query.Query)
	p.queueLocks = make(map[string]map[string]*sync.Mutex)
	p.tablePaused = make(map[string]map[string]bool)
	p.queryResponses = make(map[uint16]chan bool)
	p.ReadyChan = make(chan struct{})
	p.ShutdownChan = make(chan struct{})
	p.shutdown = false
	p.outstandingQueries = make(map[string]map[uint16]*frame.Frame)
	p.outstandingUpdates = make(map[string]chan bool)
	p.outstandingUses = make(map[string]map[uint16]chan bool)
	p.migrationComplete = p.Conf.MigrationComplete
	p.listeners = []net.Listener{}
	p.ReadyForRedirect = make(chan struct{})
	p.lock = &sync.Mutex{}
	p.Metrics = metrics.New(p.Conf.ProxyMetricsPort)
	p.Metrics.Expose()

	p.sourceIP = fmt.Sprintf("%s:%d", p.Conf.SourceHostname, p.Conf.SourcePort)
	p.astraIP = fmt.Sprintf("%s:%d", p.Conf.AstraHostname, p.Conf.AstraPort)
	p.migrationServiceIP = fmt.Sprintf("%s:%d", p.Conf.MigrationServiceHostname, p.Conf.MigrationCommunicationPort)
	p.preparedQueries = &cqlparser.PreparedQueries{
		PreparedQueryPathByStreamID:   make(map[uint16]string),
		PreparedQueryPathByPreparedID: make(map[string]string),
	}
	p.MigrationStart = make(chan *migration.Status, 1)
	p.MigrationDone = make(chan struct{})
	p.Keyspaces = make(map[string]string)
	p.astraKeyspace = make(map[string]string)
	p.astraSessions = make(map[string]net.Conn)
	p.sessionLocks = make(map[string]*sync.Mutex)
	p.queuesCompleteCond = sync.NewCond(&sync.Mutex{})
	p.preparedIDs = make(map[uint16]string)
	p.mappedPreparedIDs = make(map[string]string)
	p.outstandingPrepares = make(map[uint16][]byte)
	p.preparedQueryBytes = make(map[string][]byte)
}

func (p *CQLProxy) redirectActiveConnectionsToAstra() {
	redirected := false
	var queuesAllSmall, queuesAllComplete bool

	for !redirected {
		queuesAllSmall, queuesAllComplete = p.checkQueueLens()

		if queuesAllSmall {
			p.redirectActiveConns = true
		}
		if queuesAllComplete {
			p.queuesCompleteCond.L.Lock()
			p.queuesComplete = true
			p.queuesCompleteCond.Broadcast()
			p.queuesCompleteCond.L.Unlock()
			redirected = true
		}

		if p.redirectActiveConns {
			time.Sleep(100)
		} else {
			time.Sleep(5000)
		}
	}
}

// Returns (all queues < thresholdToRedirect, all queues empty) as (bool, bool)
func (p *CQLProxy) checkQueueLens() (bool, bool) {
	allSmall := true
	allComplete := true
	for keyspace, tableMap := range p.migrationStatus.Tables {
		for tablename, _ := range tableMap {
			p.queueLocks[keyspace][tablename].Lock()
			queueLen := len(p.queues[keyspace][tablename])
			p.queueLocks[keyspace][tablename].Unlock()

			if queueLen > 0 {
				allComplete = false
			}
			if queueLen > thresholdToRedirect {
				allSmall = false
			}
			if !allSmall && !allComplete {
				return false, false
			}
		}
	}
	return allSmall, allComplete
}

// Establishes a TCP connection with the passed in IP. Retries using exponential backoff.
func establishConnection(ip string) net.Conn {
	b := &backoff.Backoff{
		Min:    100 * time.Millisecond,
		Max:    10 * time.Second,
		Factor: 2,
		Jitter: false,
	}

	log.Debugf("Attempting to connect to %s...", ip)
	for {
		conn, err := net.Dial("tcp", ip)
		if err != nil {
			nextDuration := b.Duration()
			log.Errorf("Couldn't connect to %s, retrying in %s...", ip, nextDuration.String())
			time.Sleep(nextDuration)
			continue
		}
		log.Infof("Successfully established connection with %s", conn.RemoteAddr())
		return conn
	}
}

// Given a FROM argument, extract the table name
// ex: table, keyspace.table, keyspace.table;, keyspace.table(, etc..
func extractTableInfo(fromClause string) (string, string) {
	fromClause = strings.TrimSuffix(fromClause, ";")

	keyspace := ""
	tableName := fromClause

	// Separate keyspace & tableName if together
	if i := strings.IndexRune(fromClause, '.'); i != -1 {
		keyspace = fromClause[:i]
		tableName = fromClause[i+1:]
	}

	// Remove column names if part of an INSERT query: ex: TABLE(col, col)
	if i := strings.IndexRune(tableName, '('); i != -1 {
		tableName = tableName[:i]
	}

	// Make keyspace and tablename lowercase if necessary.
	// Otherwise, leave case as-is but trim quotations marks
	if strings.HasPrefix(keyspace, "\"") && strings.HasSuffix(keyspace, "\"") {
		keyspace = strings.TrimPrefix(keyspace, "\"")
		keyspace = strings.TrimSuffix(keyspace, "\"")
	} else {
		keyspace = strings.ToLower(keyspace)
	}

	if strings.HasPrefix(tableName, "\"") && strings.HasSuffix(tableName, "\"") {
		tableName = strings.TrimPrefix(tableName, "\"")
		tableName = strings.TrimSuffix(tableName, "\"")
	} else {
		tableName = strings.ToLower(tableName)
	}

	return keyspace, tableName
}<|MERGE_RESOLUTION|>--- conflicted
+++ resolved
@@ -293,38 +293,6 @@
 			continue
 		}
 
-<<<<<<< HEAD
-		// Frame from an unauthenticated client
-		if f.Direction == 0 && !authenticated {
-			switch f.Opcode {
-			case 0x05:
-				// OPTIONS
-				err := auth.HandleOptions(src, dst, f.RawBytes)
-				if err != nil {
-					log.Errorf("client %s unable to negotiate options with %s",
-						src.RemoteAddr(), dst.RemoteAddr())
-					return
-				}
-			case 0x01:
-				// STARTUP
-
-				// Ensure that the user provided valid Astra credentials
-				if len(p.Conf.AstraUsername) > 0 && len(p.Conf.AstraPassword) > 0 {
-					authenticated, err = auth.CheckAuthentication(src, p.Conf.AstraUsername, p.Conf.AstraPassword, f.RawBytes)
-					if err != nil {
-						log.Error(err)
-						return
-					}
-				} else {
-					authenticated = true
-				}
-
-				// Start CQL session to source database
-				err = auth.HandleStartup(src, dst, p.Conf.SourceUsername, p.Conf.SourcePassword, f.RawBytes, true)
-				if err != nil {
-					log.Error(err)
-					return
-=======
 		// Frame from client
 		if f.Direction == 0 {
 			if !authenticated {
@@ -332,7 +300,6 @@
 				authenticated, err = p.handleStartupFrame(f, src, dst)
 				if err != nil {
 					log.Error(err)
->>>>>>> b6c91f13
 				}
 				continue
 			}
@@ -963,25 +930,10 @@
 
 	useFrame[0] = q.Query[0]
 	useFrame[1] = 0x00 // no flags
-<<<<<<< HEAD
-
-	streamID := uint16(rand.Int())
-	for _, ok := p.outstandingQueries[q.Source][streamID]; ok; _, ok = p.outstandingQueries[q.Source][streamID] {
-		streamID = uint16(rand.Int())
-	}
-=======
->>>>>>> b6c91f13
 	binary.BigEndian.PutUint16(useFrame[2:4], streamID)
 	useFrame[4] = 0x07
-<<<<<<< HEAD
-	binary.BigEndian.PutUint32(useFrame[5:9], 4+uint32(len(query)+2+1))
-	binary.BigEndian.PutUint32(useFrame[9:13], uint32(len(query)))
-	body := append([]byte(query), 0x00, 0x01, 0x00)
-	useFrame = append(useFrame, body...)
-=======
 	binary.BigEndian.PutUint32(useFrame[5:9], 4+uint32(len(queryString)+2+1))
 	binary.BigEndian.PutUint32(useFrame[9:13], uint32(len(queryString)))
->>>>>>> b6c91f13
 
 	body := append([]byte(queryString), 0x00, 0x01, 0x00)
 	useFrame = append(useFrame, body...)
@@ -1006,11 +958,7 @@
 		log.Debugf("Successfully switched to keyspace %s for query (%s, %d)", q.Table.Keyspace, q.Source, streamID)
 		return nil
 	} else {
-<<<<<<< HEAD
-		log.Debugf("Unable to switch to keyspace %s on stream %d for client %s. RETRYING", q.Table.Keyspace, streamID, q.Source)
-=======
 		log.Debugf("Unable to switch to keyspace %s for query (%s, %d). Retrying...", q.Table.Keyspace, q.Source, streamID)
->>>>>>> b6c91f13
 		return p.switchToQueryKeyspace(session, q, attempt+1)
 	}
 }
