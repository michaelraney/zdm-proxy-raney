package filter

import (
	"encoding/binary"
	"encoding/json"
	"errors"
	"fmt"
	"io"
	"net"
	"net/http"
	"strings"
	"sync"
	"time"

	"github.com/jpillora/backoff"

	"cloud-gate/config"
	"cloud-gate/migration/migration"
	"cloud-gate/proxy/cqlparser"
	"cloud-gate/updates"

	log "github.com/sirupsen/logrus"
)

const (
	// TODO: Finalize queue size to use
	queueSize = 1000

	cassHdrLen = 9
	cassMaxLen = 268435456 // 256 MB, per spec

	maxQueryRetries = 5
	queryTimeout    = 2 * time.Second
)

type CQLProxy struct {
	Conf *config.Config

	sourceIP           string
	astraIP            string
	astraSession       net.Conn
	migrationServiceIP string
	migrationSession   net.Conn

	listeners []net.Listener

	queues         map[string]map[string]chan *Query
	queueLocks     map[string]map[string]*sync.Mutex
	queueSizes     map[string]map[string]int
	tablePaused    map[string]map[string]bool
	queryResponses map[uint16]chan bool
	lock           *sync.Mutex

	outstandingUpdates map[string]chan bool
	migrationStatus    *migration.Status
	migrationComplete  bool

	// Channels for dealing with updates from migration service
	MigrationStart chan *migration.Status
	MigrationDone  chan struct{}

	// Channel to signal when the Proxy should stop all forwarding and close all connections
	ShutdownChan chan struct{}
	shutdown     bool

	// Channel signalling that the proxy is now ready to process queries
	ReadyChan chan struct{}

	// Channel to signal to coordinator that there are no more open connections to the Client's Database
	// and that the coordinator can redirect Envoy to point directly to Astra without any negative side effects
	ReadyForRedirect chan struct{}

	// Holds prepared queries by StreamID and by PreparedID
	preparedQueries *cqlparser.PreparedQueries

	// Keeps track of the current keyspace queries are being ran in per connection
	Keyspaces map[string]string

	// Metrics
	Metrics Metrics
}

// Start starts up the proxy. The proxy creates a connection with the Astra Database,
// creates a communication channel with the migration service and then begins listening
// on $PROXY_QUERY_PORT for queries to the database.
func (p *CQLProxy) Start() error {
	p.reset()

	var err error
	// Attempt to connect to astra database using given credentials
	p.astraSession = p.establishConnection("Astra", "tcp", p.astraIP)
	p.migrationSession = p.establishConnection("Migration Service", "tcp", p.migrationServiceIP)

	go p.statusLoop()
	go p.runMetrics()

	err = p.listen(p.Conf.ProxyCommunicationPort, p.handleMigrationConnection)
	if err != nil {
		return err
	}

	<-p.ReadyChan
	err = p.listen(p.Conf.ProxyQueryPort, p.handleClientConnection)
	if err != nil {
		return err
	}

	log.Infof("Proxy started and ready to accept queries on port %d", p.Conf.ProxyQueryPort)
	return nil
}

func (p *CQLProxy) establishConnection(name string, network string, port string) net.Conn {
	b := &backoff.Backoff{
		Min:    100 * time.Millisecond,
		Max:    10 * time.Second,
		Factor: 2,
		Jitter: false,
	}

	log.Debugf("Attempting to connect to %s at %s...", name, port)
	for {
		conn, err := net.Dial(network, port)
		if err != nil {
			nextDuration := b.Duration()
			log.Debugf("Couldn't connect to %s, retrying in %s...", name, nextDuration.String())
			time.Sleep(nextDuration)
			continue
		}
		log.Infof("Successfully established connection with %s", name)
		return conn
	}
}

// TODO: May just get rid of this entire function, as it can all be handled by p.handleUpdate() directly
// statusLoop listens for updates to the overall migration process and processes them accordingly
func (p *CQLProxy) statusLoop() {
	log.Debugf("Migration Complete: %t", p.migrationComplete)

	if !p.migrationComplete {
		log.Info("Proxy waiting for migration start signal.")
		for {
			select {
			case status := <-p.MigrationStart:
				p.loadMigrationInfo(status)

			case <-p.MigrationDone:
				log.Info("Migration Complete. Directing all new connections to Astra Database.")
				p.migrationComplete = true
				p.checkRedirect()

			case <-p.ShutdownChan:
				p.Shutdown()
				return
			}
		}
	}
}

// loadMigrationInfo initializes all the maps needed for the proxy, using
// a migration.Status object to get all the keyspaces and tables
func (p *CQLProxy) loadMigrationInfo(status *migration.Status) {
	p.migrationStatus = status

	for keyspace, tables := range status.Tables {
		p.queues[keyspace] = make(map[string]chan *Query)
		p.queueLocks[keyspace] = make(map[string]*sync.Mutex)
		p.queueSizes[keyspace] = make(map[string]int)
		p.tablePaused[keyspace] = make(map[string]bool)
		for tableName := range tables {
			p.queues[keyspace][tableName] = make(chan *Query, queueSize)
			p.queueLocks[keyspace][tableName] = &sync.Mutex{}

			go p.consumeQueue(keyspace, tableName)
		}
	}

	p.ReadyChan <- struct{}{}
}

// listen creates a listener on the passed in port argument, and every connection
// that is received over that port is handled by the passed in handler function.
func (p *CQLProxy) listen(port int, handler func(net.Conn)) error {
	l, err := net.Listen("tcp", fmt.Sprintf(":%d", port))
	if err != nil {
		return err
	}

	p.lock.Lock()
	p.listeners = append(p.listeners, l)
	p.lock.Unlock()

	go func() {
		defer l.Close()
		for {
			conn, err := l.Accept()
			if err != nil {
				if p.shutdown {
					log.Debugf("Shutting down listener on port %d", port)
					return
				}
				log.Error(err)
				continue
			}
			go handler(conn)
		}
	}()

	return nil
}

// handleClientConnection takes a connection from the client and begins forwarding
// packets to/from the client's old DB, and mirroring writes to the Astra DB.
func (p *CQLProxy) handleClientConnection(conn net.Conn) {
	hostname := p.sourceIP
	if p.migrationComplete {
		hostname = p.astraIP
	}

	dst, err := net.Dial("tcp", hostname)
	if err != nil {
		log.Error(err)
		return
	}

	// Begin two way packet forwarding
	go p.forward(conn, dst)
	go p.forward(dst, conn)
}

<<<<<<< HEAD
func (p *CQLProxy) handleMigrationCommunication(conn net.Conn) {
	defer conn.Close()

	// TODO: change buffer size
	buf := make([]byte, 0xfffffff)
	for {
		bytesRead, err := conn.Read(buf)
		if err != nil {
			if err == io.EOF {
				log.Error(err)
				return
			} else {
				continue
			}
		}

		b := buf[:bytesRead]
		log.Debug(string(b))
		var update updates.Update
		err = json.Unmarshal(b, &update)
		if err != nil {
			log.Error(err)
			continue
		}

		var resp []byte
		err = p.handleUpdate(&update)
		if err != nil {
			resp = update.Failure(err)
		} else {
			resp = update.Success()
		}

		_, err = p.migrationSession.Write(resp)
		if err != nil {
			log.Error(err)
		}
	}

=======
func (p *CQLProxy) handleMigrationConnection(conn net.Conn) {
	updates.CommunicationHandler(conn, p.migrationSession, p.handleUpdate)
>>>>>>> c751fd30
}

func (p *CQLProxy) handleUpdate(update *updates.Update) error {
	switch update.Type {
	case updates.Start:
		var status migration.Status
		err := json.Unmarshal(update.Data, &status)
		if err != nil {
			return errors.New("unable to unmarshal json")
		}

		p.MigrationStart <- &status
	case updates.TableUpdate:
		var tableUpdate migration.Table
		err := json.Unmarshal(update.Data, &tableUpdate)
		if err != nil {
			return errors.New("unable to unmarshal json")
		}

		if table, ok := p.migrationStatus.Tables[tableUpdate.Keyspace][tableUpdate.Name]; ok {
			if p.tablePaused[table.Keyspace][table.Name] && tableUpdate.Step == migration.LoadingDataComplete {
				p.startTable(table.Keyspace, table.Name)
			}
			table.Update(&tableUpdate)
		} else {
			return fmt.Errorf("table %s.%s does not exist", tableUpdate.Keyspace, tableUpdate.Name)
		}

	case updates.Complete:
		p.MigrationDone <- struct{}{}
	case updates.Shutdown:
		p.ShutdownChan <- struct{}{}
	case updates.Success, updates.Failure:
		p.lock.Lock()
		if resp, ok := p.outstandingUpdates[update.ID]; ok {
			resp <- update.Type == updates.Success
		}
		p.lock.Unlock()
	}

	return nil
}

// --Unused for now, but will be used in the near future--
// sendPriorityUpdate will send a tableUpdate to the migration service with an
// updated priority value for the table. We do this as if there is a table
// with a very large queue, we want that to be migrated ASAP, so we communicate
// the priority of a table's migration
func (p *CQLProxy) sendPriorityUpdate(table *migration.Table) error {
	marshaledTable, err := json.Marshal(table)
	if err != nil {
		return err
	}

	update := updates.New(updates.TableUpdate, marshaledTable)
	marshaledUpdate, err := update.Serialize()
	if err != nil {
		return err
	}

	b := &backoff.Backoff{
		Min:    200 * time.Millisecond,
		Max:    10 * time.Second,
		Factor: 2,
		Jitter: false,
	}

	go func() {
		for {
			_, err = p.migrationSession.Write(marshaledUpdate)
			if err != nil {
				duration := b.Duration()
				log.Debugf("Unable to send update %s to migration service. Retrying in %s...",
					update.ID, duration.String())
				time.Sleep(duration)
			}
		}
	}()

	return nil
}

func (p *CQLProxy) forward(src, dst net.Conn) {
	defer src.Close()
	defer dst.Close()

	sourceAddress := src.RemoteAddr().String()
	destAddress := dst.RemoteAddr().String()

	defer func() {
		p.lock.Lock()
		if _, ok := p.Keyspaces[sourceAddress]; ok {
			delete(p.Keyspaces, sourceAddress)
		}
		p.lock.Unlock()
	}()

	if destAddress == p.sourceIP {
		p.Metrics.incrementConnections()
		defer func() {
			p.Metrics.decrementConnections()
			p.checkRedirect()
		}()
	}

	buf := make([]byte, 0xffff)
	data := make([]byte, 0)
	for {
		bytesRead, err := src.Read(buf)
		if err != nil {
			if err != io.EOF {
				log.Debugf("%s disconnected", src.RemoteAddr())
			} else {
				log.Error(err)
			}
			return
		}
		data = append(data, buf[:bytesRead]...)

		// Build queries reading in at most 0xffff size at a time.
		for true {

			//if there is not a full CQL header
			if len(data) < cassHdrLen {
				break
			}

			bodyLength := binary.BigEndian.Uint32(data[5:9])
			fullLength := cassHdrLen + int(bodyLength)
			if len(data) < fullLength {
				break
			} else if fullLength > cassMaxLen {
				log.Error("query larger than max allowed by Cassandra, ignoring.")
				data = data[fullLength:]
				break
			}

			p.Metrics.incrementFrames()
			frame := data[:fullLength]

			// If the frame is a reply from Astra, handle the reply. If the frame
			// is a query from the user, always send to Astra through writeToAstra()
			if frame[0] > 0x80 {
				if sourceAddress == p.astraIP {
					p.handleAstraReply(frame)
				}
			} else {
				err := p.writeToAstra(frame, sourceAddress)
				if err != nil {
					log.Error(err)
				}
			}

			// Only tunnel packets through if we are directly connected to the source DB.
			// If we are connected directly to the Astra DB, we don't need to write to dst,
			// as the write was already handled by writeToAstra above
			if sourceAddress == p.sourceIP || destAddress == p.sourceIP {
				_, err := dst.Write(frame)
				if err != nil {
					log.Error(err)
					continue
				}
			}

			// Keep any extra bytes in the buffer that are part of the next query
			data = data[fullLength:]
		}
	}
}

// handleAstraReply checks if this frame was a reply from a recently sent PREPARE statement
// and if it was successful, then it stores the path. If this reply was Astra's success response
// from us running a write query, then we send the success/failure message to the channel
// corresponding to the Stream ID of the response
func (p *CQLProxy) handleAstraReply(data []byte) {
	streamID := binary.BigEndian.Uint16(data[2:4])
	opcode := data[4]

	log.Debugf("Reply with opcode %d and stream-id %d", data[4], streamID)

	// if this is an opcode == RESULT message of type 'prepared', associate the prepared
	// statement id with the full query string that was included in the
	// associated PREPARE request.  The stream-id in this reply allows us to
	// find the associated prepare query string.
	if opcode == 0x08 {
		resultKind := binary.BigEndian.Uint32(data[9:13])
		log.Debugf("resultKind = %d", resultKind)
		if resultKind == 0x0004 {
			idLen := binary.BigEndian.Uint16(data[13:15])
			preparedID := string(data[15 : 15+idLen])
			log.Debugf("Result with prepared-id = '%s' for stream-id %d", preparedID, streamID)
			path := p.preparedQueries.PreparedQueryPathByStreamID[streamID]
			if len(path) > 0 {
				// found cached query path to associate with this preparedID
				p.preparedQueries.PreparedQueryPathByPreparedID[preparedID] = path
				log.Debugf("Associating query path '%s' with prepared-id %s as part of stream-id %d",
					path, preparedID, streamID)
			} else {
				log.Warnf("Unable to find prepared query path associated with stream-id %d", streamID)
			}
		}
	}

	p.lock.Lock()
	defer p.lock.Unlock()

	// If this is a response to a previous query we ran, send result over success channel
	// Failed query only if opcode is ERROR (0x0000)
	if success, ok := p.queryResponses[streamID]; ok {
		success <- opcode != 0x0000
		return
	}
}

// writeToAstra takes a query frame and ensures it is properly relayed to the Astra DB
func (p *CQLProxy) writeToAstra(data []byte, client string) error {
	compressionFlag := data[1] & 0x01
	if compressionFlag == 1 {
		return errors.New("compression flag set, unable to parse reply beyond header")
	}

	// Returns list of []string paths in form /opcode/action/table
	// opcode is "startup", "query", "batch", etc.
	// action is "select", "insert", "update", etc,
	// table is the table as written in the command
	paths, err := cqlparser.CassandraParseRequest(p.preparedQueries, data)
	if err != nil {
		return err
	}

	if len(paths) == 0 {
		return errors.New("invalid request")
	}

	// FIXME: Handle more actions based on paths
	// currently handles query and prepare statements that involve 'use, insert, update, delete, and truncate'
	if len(paths) > 1 {
		return nil
		// return p.handleBatchQuery(data, paths)
		// TODO: Handle batch statements
	}

	if paths[0] == cqlparser.UnknownPreparedQueryPath {
		log.Debug("Err: Encountered unknown prepared query. Query Ignored")
		return nil
	}

	fields := strings.Split(paths[0], "/")
	if len(fields) > 2 {
		if fields[1] == "prepare" {
			q := newQuery(nil, prepareQuery, data)
			return p.execute(q)
		} else if fields[1] == "query" || fields[1] == "execute" {
			queryType := QueryType(fields[2])

			switch queryType {
			case useQuery:
				return p.handleUseQuery(fields[3], data, client)
			case insertQuery, updateQuery, deleteQuery, truncateQuery:
				return p.handleWriteQuery(fields[3], queryType, data, client)
			case selectQuery:
				p.Metrics.incrementReads()
			}
		}
	} else {
		// path is '/opcode' case
		// FIXME: decide if there are any cases we need to handle here
		q := newQuery(nil, miscQuery, data)
		return p.execute(q)
	}

	return nil
}

func (p *CQLProxy) handleUseQuery(keyspace string, query []byte, client string) error {
	// Cassandra assumes case-insensitive unless keyspace is encased in quotation marks
	if strings.HasPrefix(keyspace, "\"") && strings.HasSuffix(keyspace, "\"") {
		keyspace = keyspace[1 : len(keyspace)-1]
	} else {
		keyspace = strings.ToLower(keyspace)
	}

	if _, ok := p.migrationStatus.Tables[keyspace]; !ok {
		return errors.New("invalid keyspace")
	}

	p.lock.Lock()
	p.Keyspaces[client] = keyspace
	p.lock.Unlock()

	q := newQuery(nil, useQuery, query)

	return p.execute(q)
}

func (p *CQLProxy) handleWriteQuery(fromClause string, queryType QueryType, data []byte, client string) error {
	keyspace, tableName := extractTableInfo(fromClause)

	// Is the keyspace already in the table clause of the query, or do we need to add it
	addKeyspace := false
	if keyspace == "" {
		keyspace = p.Keyspaces[client]
		if keyspace == "" {
			return errors.New("invalid keyspace")
		}

		addKeyspace = true
	}

	table, ok := p.migrationStatus.Tables[keyspace][tableName]
	if !ok {
		return fmt.Errorf("table %s.%s does not exist", keyspace, tableName)
	}

	q := newQuery(table, queryType, data).usingTimestamp()
	if addKeyspace {
		q = q.addKeyspace(keyspace)
	}

	// If we have a write query that depends on all values already being present in the database,
	// if migration of this table is currently in progress (or about to begin), then pause consumption
	// of queries for this table.
	if queryType != insertQuery {
		status := p.tableStatus(keyspace, tableName)
		if !p.tablePaused[keyspace][tableName] && status >= migration.WaitingToUnload && status < migration.LoadingDataComplete {
			p.stopTable(keyspace, tableName)
		}
	}

	p.queueQuery(q)

	return nil
}

//TODO: Handle batch statements
func (p *CQLProxy) handleBatchQuery(query []byte, paths []string) error {
	return nil
}

func (p *CQLProxy) queueQuery(query *Query) {
	p.queues[query.Table.Keyspace][query.Table.Name] <- query

	p.lock.Lock()
	defer p.lock.Unlock()
	p.queueSizes[query.Table.Keyspace][query.Table.Name]++
}

// consumeQueue executes all queries for a particular table, in the order that they are received.
func (p *CQLProxy) consumeQueue(keyspace string, table string) {
	log.Debugf("Beginning consumption of queries for %s.%s", keyspace, table)

	for {
		select {
		case query := <-p.queues[keyspace][table]:
			p.queueLocks[keyspace][table].Lock()

			// Driver is async, so we don't need a lock around query execution
			err := p.executeWrite(query)
			if err != nil {
				// TODO: Figure out exactly what to do if we're unable to write
				// 	If it's a bad query, no issue, but if it's a good query that isn't working for some reason
				// 	we need to figure out what to do
				log.Error(err)
				p.Metrics.incrementWriteFails()
			} else {
				p.Metrics.incrementWrites()
			}

			p.lock.Lock()
			p.queueSizes[keyspace][table]--
			p.lock.Unlock()

			p.queueLocks[keyspace][table].Unlock()
		}

	}
}

// TODO: Change stream when retrying or else cassandra doesn't respond
// executeWrite will keep retrying a query up to maxQueryRetries number of times
// if it's unsuccessful
func (p *CQLProxy) executeWrite(q *Query, attempts ...int) error {
	attempt := 1
	if attempts != nil {
		attempt = attempts[0]
	}

	if attempt > maxQueryRetries {
		return fmt.Errorf("query on stream %d unsuccessful", q.Stream)
	}

	err := p.executeAndCheckReply(q)
	if err != nil {
		log.Errorf("%s. Retrying query %d", err.Error(), q.Stream)
		return p.executeWrite(q, attempt+1)
	}

	return nil
}

// executeAndCheckReply will send a query to the Astra DB, and listen for a response.
// Returns an error if the duration of queryTimeout passes without a response,
// or if the Astra DB responds saying that there was an error with the query.
func (p *CQLProxy) executeAndCheckReply(q *Query) error {
	resp := p.createQueryResponseChan(q)
	defer func() {
		p.lock.Lock()
		delete(p.queryResponses, q.Stream)
		close(resp)
		p.lock.Unlock()
	}()

	err := p.execute(q)
	if err != nil {
		return err
	}

	ticker := time.NewTicker(queryTimeout)
	for {
		select {
		case <-ticker.C:
			return fmt.Errorf("timeout for query %d", q.Stream)
		case success := <-resp:
			if success {
				log.Debugf("received successful response for query %d", q.Stream)
				return nil
			}
			return fmt.Errorf("received unsuccessful response for query %d", q.Stream)
		}
	}
}

func (p *CQLProxy) createQueryResponseChan(q *Query) chan bool {
	p.lock.Lock()
	defer p.lock.Unlock()

	respChan := make(chan bool, 1)
	p.queryResponses[q.Stream] = respChan

	return respChan
}

// TODO: is this function even needed? Do we need to be retrying here too?
func (p *CQLProxy) execute(query *Query) error {
	log.Debugf("Executing %v", *query)

	var err error
	for i := 1; i <= 5; i++ {
		_, err := p.astraSession.Write(query.Query)
		if err == nil {
			break
		}

		time.Sleep(100 * time.Millisecond)
	}

	return err
}

func (p *CQLProxy) tableStatus(keyspace string, tableName string) migration.Step {
	table := p.migrationStatus.Tables[keyspace][tableName]
	table.Lock.Lock()
	defer table.Lock.Unlock()

	return table.Step
}

// stopTable grabs the queueLock for a table so that the consumeQueue function cannot
// continue processing queries for the table.
func (p *CQLProxy) stopTable(keyspace string, tableName string) {
	log.Debugf("Stopping query consumption on %s.%s", keyspace, tableName)
	p.lock.Lock()
	defer p.lock.Unlock()

	p.tablePaused[keyspace][tableName] = true
	p.queueLocks[keyspace][tableName].Lock()
}

// startTable releases the queueLock for a table so that the consumeQueue function
// can resume processing queries for the table.
func (p *CQLProxy) startTable(keyspace string, tableName string) {
	log.Debugf("Starting query consumption on %s.%s", keyspace, tableName)
	p.lock.Lock()
	defer p.lock.Unlock()

	p.tablePaused[keyspace][tableName] = false
	p.queueLocks[keyspace][tableName].Unlock()
}

// checkRedirect communicates over the ReadyForRedirect channel when migration is complete
// and there are no direct connections to the client's source DB any longer
// (envoy can point directly to the Astra DB now, skipping over proxy)
func (p *CQLProxy) checkRedirect() {
	if p.migrationComplete && p.Metrics.sourceConnections() == 0 {
		log.Debug("No more connections to client database; ready for redirect.")
		p.ReadyForRedirect <- struct{}{}
	}
}

// Shutdown shuts down the proxy service
func (p *CQLProxy) Shutdown() {
	log.Info("Proxy shutting down...")
	p.shutdown = true
	for _, listener := range p.listeners {
		listener.Close()
	}

	// TODO: Stop all goroutines
}

func (p *CQLProxy) reset() {
	p.queues = make(map[string]map[string]chan *Query)
	p.queueLocks = make(map[string]map[string]*sync.Mutex)
	p.queueSizes = make(map[string]map[string]int)
	p.tablePaused = make(map[string]map[string]bool)
	p.queryResponses = make(map[uint16]chan bool)
	p.ReadyChan = make(chan struct{})
	p.ShutdownChan = make(chan struct{})
	p.shutdown = false
	p.outstandingUpdates = make(map[string]chan bool)
	p.migrationComplete = p.Conf.MigrationComplete
	p.listeners = []net.Listener{}
	p.ReadyForRedirect = make(chan struct{})
	p.lock = &sync.Mutex{}
	p.Metrics = Metrics{}
	p.Metrics.lock = &sync.Mutex{}
	p.sourceIP = fmt.Sprintf("%s:%d", p.Conf.SourceHostname, p.Conf.SourcePort)
	p.astraIP = fmt.Sprintf("%s:%d", p.Conf.AstraHostname, p.Conf.AstraPort)
	p.migrationServiceIP = fmt.Sprintf("%s:%d", p.Conf.MigrationServiceHostname, p.Conf.MigrationCommunicationPort)
	p.preparedQueries = &cqlparser.PreparedQueries{
		PreparedQueryPathByStreamID:   make(map[uint16]string),
		PreparedQueryPathByPreparedID: make(map[string]string),
	}
	p.MigrationStart = make(chan *migration.Status, 1)
	p.MigrationDone = make(chan struct{})
	p.Keyspaces = make(map[string]string)
}

// Given a FROM argument, extract the table name
// ex: table, keyspace.table, keyspace.table;, keyspace.table(, etc..
func extractTableInfo(fromClause string) (string, string) {
	var keyspace string

	// Remove keyspace if table in format keyspace.table
	if i := strings.IndexRune(fromClause, '.'); i != -1 {
		keyspace = fromClause[:i]
	}

	// Remove semicolon if it is attached to the table name from the query
	tableName := strings.TrimSuffix(fromClause, ";")

	// Remove keyspace if table in format keyspace.table
	if i := strings.IndexRune(tableName, '.'); i != -1 {
		tableName = tableName[i+1:]
	}

	// Remove column names if part of an INSERT query: ex: TABLE(col, col)
	if i := strings.IndexRune(tableName, '('); i != -1 {
		tableName = tableName[:i]
	}

	return keyspace, tableName
}

func (p *CQLProxy) runMetrics() {
	http.HandleFunc("/", p.Metrics.write)
	log.Fatal(http.ListenAndServe(fmt.Sprintf(":%d", p.Conf.ProxyMetricsPort), nil))
}

type Metrics struct {
	FrameCount int
	Reads      int
	Writes     int

	WriteFails int
	ReadFails  int

	ConnectionsToSource int

	lock *sync.Mutex
}

func (m *Metrics) write(w http.ResponseWriter, r *http.Request) {
	w.Header().Set("Content-Type", "application/json")
	marshaled, err := json.Marshal(m)
	if err != nil {
		w.Write([]byte(`{"error": "unable to grab metrics"}`))
		w.Write([]byte(err.Error()))
		return
	}
	w.Write(marshaled)
}

func (m *Metrics) incrementFrames() {
	m.lock.Lock()
	defer m.lock.Unlock()

	m.FrameCount++
}

func (m *Metrics) incrementReads() {
	m.lock.Lock()
	defer m.lock.Unlock()

	m.Reads++
}

func (m *Metrics) incrementWrites() {
	m.lock.Lock()
	defer m.lock.Unlock()

	m.Writes++
}

func (m *Metrics) incrementWriteFails() {
	m.lock.Lock()
	defer m.lock.Unlock()

	m.WriteFails++
}

func (m *Metrics) incrementReadFails() {
	m.lock.Lock()
	defer m.lock.Unlock()

	m.ReadFails++
}

func (m *Metrics) incrementConnections() {
	m.lock.Lock()
	defer m.lock.Unlock()

	m.ConnectionsToSource++
}

func (m *Metrics) decrementConnections() {
	m.lock.Lock()
	defer m.lock.Unlock()

	m.ConnectionsToSource--
}

func (m *Metrics) sourceConnections() int {
	m.lock.Lock()
	defer m.lock.Unlock()

	return m.ConnectionsToSource
}<|MERGE_RESOLUTION|>--- conflicted
+++ resolved
@@ -227,50 +227,8 @@
 	go p.forward(dst, conn)
 }
 
-<<<<<<< HEAD
-func (p *CQLProxy) handleMigrationCommunication(conn net.Conn) {
-	defer conn.Close()
-
-	// TODO: change buffer size
-	buf := make([]byte, 0xfffffff)
-	for {
-		bytesRead, err := conn.Read(buf)
-		if err != nil {
-			if err == io.EOF {
-				log.Error(err)
-				return
-			} else {
-				continue
-			}
-		}
-
-		b := buf[:bytesRead]
-		log.Debug(string(b))
-		var update updates.Update
-		err = json.Unmarshal(b, &update)
-		if err != nil {
-			log.Error(err)
-			continue
-		}
-
-		var resp []byte
-		err = p.handleUpdate(&update)
-		if err != nil {
-			resp = update.Failure(err)
-		} else {
-			resp = update.Success()
-		}
-
-		_, err = p.migrationSession.Write(resp)
-		if err != nil {
-			log.Error(err)
-		}
-	}
-
-=======
 func (p *CQLProxy) handleMigrationConnection(conn net.Conn) {
 	updates.CommunicationHandler(conn, p.migrationSession, p.handleUpdate)
->>>>>>> c751fd30
 }
 
 func (p *CQLProxy) handleUpdate(update *updates.Update) error {
